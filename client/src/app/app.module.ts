--- conflicted
+++ resolved
@@ -1,28 +1,16 @@
 import { NgModule } from '@angular/core';
 import { BrowserModule } from '@angular/platform-browser';
 import { RouteReuseStrategy } from '@angular/router';
-
 import { IonicModule, IonicRouteStrategy } from '@ionic/angular';
 import { SplashScreen } from '@ionic-native/splash-screen/ngx';
 import { StatusBar } from '@ionic-native/status-bar/ngx';
-
 import { AppComponent } from './app.component';
 import { AppRoutingModule } from './app-routing.module';
-<<<<<<< HEAD
 import { IonicStorageModule } from '@ionic/storage';
-@NgModule({
-  declarations: [AppComponent],
-  entryComponents: [],
-  imports: [BrowserModule, IonicModule.forRoot(), AppRoutingModule,IonicStorageModule.forRoot()],
-=======
-
 import { LeafletModule } from '@asymmetrik/ngx-leaflet';
 import { LeafletDrawModule } from '@asymmetrik/ngx-leaflet-draw';
-
 import { MapService } from './services/map/map.service';
-
 import { HttpClientModule } from '@angular/common/http';
-
 @NgModule({
   declarations: [AppComponent],
   entryComponents: [],
@@ -33,8 +21,8 @@
     HttpClientModule,
     LeafletModule.forRoot(),
     LeafletDrawModule.forRoot(),
+    IonicStorageModule.forRoot()
   ],
->>>>>>> cbc35272
   providers: [
     StatusBar,
     SplashScreen,
