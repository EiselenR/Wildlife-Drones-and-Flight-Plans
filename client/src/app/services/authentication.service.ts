import { Injectable } from '@angular/core';
import { Storage } from '@ionic/storage';
import { BehaviorSubject } from 'rxjs';
import { HttpClient, HttpHeaders, HttpErrorResponse } from '@angular/common/http';

const TOKEN_KEY = 'accessToken';
const EMAIL_KEY = 'email';

export interface TokenStatus {
  status: boolean;
  jobType: 'pilot' | 'administrator' | null;
}

@Injectable({
  providedIn: 'root'
})
export class AuthenticationService {
  authenticationState = new BehaviorSubject<TokenStatus>({
    status: true,
    jobType: 'pilot',
  }); // assume logged in by default
  private readonly url = 'http://localhost:3000';

  constructor(
    private storage: Storage,
    private http: HttpClient,
  ) {
    this.validateToken();
  }

  /**
   * Sends a post request to the API at the given endpoint name.
   * Automatically attaches the stored token to the request if there is one.
   * @param endpointName The name of the endpoint (excluding the '/')
   * @param body The data to send to the api
   */
  async post(endpointName: string, body: any) {
    console.log('my token is ',await this.getToken());
    const httpOptions = {
      headers: new HttpHeaders({
        Accept: 'application/json',
        'Content-Type': 'application/json',
        'Access-Control-Allow-Origin': '*',
        'Access-Control-Allow-Methods': 'POST',
        Authorization: `Bearer ${await this.getToken()}`,
      }),
    };

    try {
      return await this.http.post(`${this.url}/${endpointName}`, body, httpOptions).toPromise();
    } catch (err) {
      if (err.status === 401) {
        // authentication error
        console.error('Not authenticated');
        this.authenticationState.next({status:false,jobType:null});
      } else {
        // some other error occurred
        throw err;
      }
    }
  }

  /**
   * Sends a get request to the API at the given endpoint name.
   * Automatically attaches the stored token to the request if there is one.
   * @param endpointName The endpoint name excluding '/'
   * @param params The query parameters to be appended to the url
   */
  async get(endpointName, params: {[key: string]: string}) {
    const httpOptions = {
      headers: new HttpHeaders({
        Authorization: `Bearer ${await this.getToken()}`,
      }),
    };

    const paramsString = Object.keys(params)
      .map(key => `${encodeURIComponent(key)}=${encodeURIComponent(params[key])}`)
      .join('&');

    try {
      return await this.http.get(`${this.url}/${endpointName}?${paramsString}`, httpOptions).toPromise();
    } catch (err) {
      if (err.status === 401) {
        // authentication error
        console.error('Not authenticated');
        this.authenticationState.next({status:false,jobType:null});
      } else {
        // some other error occurred
        throw err;
      }
    }
  }

  /**
   * Validates the received password against the minimum password requirements.
   * Sends a boolean value as a response.
   * Matches a string of 8 or more characters.
   * That contains at least one digit.
   * At least one lowercase character.
   * At least one uppercase character.
   * And can contain some special characters.
   * @param password The user's password
   */
  passRequirements(password) {
    const re = /(?=^.{8,}$)(?=.*\d)(?=.*[a-z])(?=.*[A-Z])(?!.*\s)[0-9a-zA-Z!@#$%^&*()]*$/;
    // Test returns true of false
    console.log(re.test(password))
    return re.test(password);
  }

  /**
   * Validate user email and password, then store saved token
   * to storage.
   * @param email The user's email
   * @param password The user's password
   */
  async loginEmail(email: string): Promise<boolean> {
    console.log('call loginEmail');
    let res: any;
    try {
      console.log('make request');
      res = await this.post('loginEmail', {
        email,
      });
<<<<<<< HEAD
      console.log('made request');
      console.log('posted res', res);
=======
      console.log("the reaponse from EmailLogin : " + res)
>>>>>>> 1f8eac55
    } catch (err) {
      console.log('there was an error');
      console.error(err);
      throw err;
    }

    if (!res) {
      console.log('User does not exist');
      this.authenticationState.next({status:false,jobType:null});
      return false;
    }

    //const token = res.accessToken;

    //await this.storage.set(TOKEN_KEY, token);
    await this.storage.set(EMAIL_KEY, email);

    //this.authenticationState.next(true);

   // console.log('Token received from server side ', token);
    return true;
  }

  async loginPin(password: string, otp: string, email :string): Promise<boolean> {
    // need to get custom token
    // Save email
    let res: any;
    console.log('Login pin called');
    try {
      res = await this.post('loginPin', {
        otp,
        email,
        password,
      });
    } catch (err) {
      console.error(err);
      throw err;
    }

    if (!res || !res.accessToken || res.accessToken === '') {
      console.log('User does not exist');
      this.authenticationState.next({status:false,jobType:null});
      return false;
    }

    const token = res.accessToken;

    await this.storage.set(TOKEN_KEY, token);

    await this.validateToken();

    console.log('Token received from server side ', token);
    return true;
  }


  async resetPasword (email :string ) :Promise <boolean> {

    let res :any;
    try {
        res = await this.post('/resetPassword',{
          email
        });
      }catch(err){
      console.log(err);
      throw err;
    }


    return ;
  }

  /**
   * Clear the user's token and log out.
   */
  async logout() {
    await this.storage.remove(TOKEN_KEY);
    console.log('Removed Token');

    await this.storage.remove(EMAIL_KEY);
    console.log('Removed Email');

    this.authenticationState.next({status:false,jobType:null});
  }

  /// Check if authenticated by viewing state of token key
  isAuthenticated() {
    return this.authenticationState.value.status;
  }

  private async validateToken() {
    console.log('validating token');
    const token = await this.getToken();
    if (!token) {
      // token doesn't exist - don't bother checking validity
      console.log('token not set');
      this.authenticationState.next({status:false,jobType:null});
      return;
    }
    console.log('Email',await this.getEmail());
    const res: any = await this.post('vToken', {
      email: await this.getEmail(),
      token,
    });
    console.log('validate token res:', res.status);
    console.log('Token',res.token);
    await this.storage.set(TOKEN_KEY, res.token);
    this.authenticationState.next({status:res.status,jobType:res.jobType});
    return res.status;
  }


  /// Get the user's email from storage
  private async getEmail() {
    return await this.storage.get(EMAIL_KEY);
  }

  /// Get the API token from storage
  private async getToken() {
    return await this.storage.get(TOKEN_KEY);
  }
}<|MERGE_RESOLUTION|>--- conflicted
+++ resolved
@@ -122,12 +122,7 @@
       res = await this.post('loginEmail', {
         email,
       });
-<<<<<<< HEAD
-      console.log('made request');
-      console.log('posted res', res);
-=======
-      console.log("the reaponse from EmailLogin : " + res)
->>>>>>> 1f8eac55
+      console.log('the reaponse from EmailLogin : ' + res);
     } catch (err) {
       console.log('there was an error');
       console.error(err);
