--- conflicted
+++ resolved
@@ -1,19 +1,9 @@
-<<<<<<< HEAD
 import { Injectable } from '@angular/core';
 import { Storage } from '@ionic/storage';
 import { BehaviorSubject } from 'rxjs';
 import { Platform } from '@ionic/angular';
 import { HttpClient, HttpHeaders } from '@angular/common/http';
 const TOKEN_KEY = 'accessToken';
-=======
-import {Injectable} from '@angular/core';
-import {Storage} from '@ionic/storage';
-import {BehaviorSubject} from 'rxjs';
-import {Platform} from '@ionic/angular';
-import {HttpClient, HttpHeaders} from '@angular/common/http';
-
-const TOKEN_KEY = 'auth-token';
->>>>>>> a40d32de
 const EMAIL_KEY = 'email';
 @Injectable({
   providedIn: 'root'
@@ -22,86 +12,10 @@
   authenticationState = new BehaviorSubject(false);
   url = 'http://localhost:3000/';
   constructor(private storage: Storage, private plt: Platform, private http: HttpClient) {
-<<<<<<< HEAD
     
-=======
-    // When platform ready check token
-    this.plt.ready().then(() => {
-      this.checkToken();
-    });
   }
 
-  // Checks if token exists then compress token to api to see if valid.
-  // This function will only be used when launching app
-  checkToken() {
-    // Check if token is set if not then kick.
-    this.storage.get(TOKEN_KEY).then(token => {
-      if (token) {
-        // Check if email token is set
-        this.storage.get(EMAIL_KEY).then(email => {
-          if (email) {
-            this.ValidateToken(token, email).then(res => {
-              // If token valid
-              if (res === true) {
-                this.authenticationState.next(true);
-              } else {
-                this.authenticationState.next(false);
-              }
-            }).catch(err => {
-              this.authenticationState.next(false);
-            });
-          } else {
-            this.authenticationState.next(false);
-          }
-        });
-      } else {
-        this.authenticationState.next(false);
-      }
-    });
-  }
-
-  // This function takes a token and checks if token is valid according to user email
-  async ValidateToken(token, email) {
-    // need to make call to validate token
-    // Then get token
-    const apiFunction = 'vToken';
-    // Once have token wrap api calls
-    const httpOptions = {
-      headers: new HttpHeaders({
-        Accept: 'application/json',
-        'Content-Type': 'application/json',
-        'Access-Control-Allow-Origin': '*',
-        'Access-Control-Allow-Methods': 'POST'
-      })
-    };
-
-    const postData = {
-      token: token,
-      email: email
-    };
-    return await this.http.post(this.url + apiFunction, postData, httpOptions).toPromise();
-  }
-
-  async callAPI(apiFunction, postBody) {
-    const httpOptions = {
-      headers: new HttpHeaders({
-        Accept: 'application/json',
-        'Content-Type': 'application/json',
-        'Access-Control-Allow-Origin': '*',
-        'Access-Control-Allow-Methods': 'POST'
-      })
-    };
-    const token = await this.storage.get(TOKEN_KEY);
-    if (token) {
-      postBody.token = token;
-      return await this.http.post(this.url + apiFunction, postBody, httpOptions).toPromise();
-    } else {
-      this.authenticationState.next(false);
-    }
->>>>>>> a40d32de
-  }
-
-  // This validates users login details and fetches token for user
+  //This validates users login details and fetches token for user
   async validateLogin(email, password) {
     // need to make call to validate token
     // Then get token
@@ -124,27 +38,14 @@
     return await this.http.post(this.url + apiFunction, postData, httpOptions).toPromise();
   }
 
-<<<<<<< HEAD
   //login and create token.Change state to true
-  async login(email, password) {
+  login(email, password) {
     //need to get custom token
     //Save email
-     this.validateLogin(email, password).then(async (res: any) => {
-      if (res.accessToken != '') {
-        console.log(res);
-        let Token = await res.accessToken;
-        await this.storage.set(TOKEN_KEY, res.accessToken).then(async () => {
-          await this.storage.set(EMAIL_KEY, email).then( () => {
-=======
-  // login and create token.Change state to true
-  login(email, password) {
-    // need to get custom token
-    // Save email
     this.validateLogin(email, password).then((res: any) => {
-      if (res.token !== '') {
+      if (res.token != '') {
          this.storage.set(TOKEN_KEY, res.token).then(() => {
            this.storage.set(EMAIL_KEY, email).then(() => {
->>>>>>> a40d32de
             this.authenticationState.next(true);
           });
         });
