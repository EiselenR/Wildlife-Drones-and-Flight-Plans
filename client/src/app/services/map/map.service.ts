import { Injectable } from '@angular/core';
import { HttpClient } from '@angular/common/http';
import { Observable } from 'rxjs';
import { LatLngExpression } from 'leaflet';
import { Storage } from '@ionic/storage';

@Injectable({
  providedIn: 'root'
})
export class MapService {
  private map;
  private center: LatLngExpression = [-25.8974, 28.2906];

  constructor(
    private http: HttpClient,
    private storage: Storage,
  ) { }

  public getCenter(): LatLngExpression {
    return this.center;
  }

  public async findReserves(top, left, bottom, right) {
    const res = await this.http.post(`http://localhost:3000/map/find-reserves`, {
      top,
      left,
      bottom,
<<<<<<< HEAD
      right,
      top,
    },{headers :{ 'Authorization': 'Bearer ' + await this.storage.get('accessToken')}
  

}).toPromise();
=======
      right
    }).toPromise();
>>>>>>> a40d32de

    this.center = [(top + bottom) / 2, (left + right) / 2];
<<<<<<< HEAD
    console.log(await this.storage.get('accessToken'));
=======

    return res as any;
  }

  public async updateMap(name: string) {
    const map = await this.http.post(`http://localhost:3000/map/update`, {
      name
    }).toPromise();

    this.map = map;
>>>>>>> a40d32de
    return map;
  }

  public async getMap() {
    return this.map;
  }
}<|MERGE_RESOLUTION|>--- conflicted
+++ resolved
@@ -25,22 +25,16 @@
       top,
       left,
       bottom,
-<<<<<<< HEAD
       right,
       top,
     },{headers :{ 'Authorization': 'Bearer ' + await this.storage.get('accessToken')}
   
 
 }).toPromise();
-=======
-      right
-    }).toPromise();
->>>>>>> a40d32de
 
+    this.map = map;
     this.center = [(top + bottom) / 2, (left + right) / 2];
-<<<<<<< HEAD
     console.log(await this.storage.get('accessToken'));
-=======
 
     return res as any;
   }
@@ -51,7 +45,6 @@
     }).toPromise();
 
     this.map = map;
->>>>>>> a40d32de
     return map;
   }
 
