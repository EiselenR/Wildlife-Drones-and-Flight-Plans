{
  "name": "client",
  "version": "0.0.1",
  "author": "Ionic Framework",
  "homepage": "https://ionicframework.com/",
  "scripts": {
    "ng": "ng",
    "start": "ng serve",
    "build": "ng build",
    "test": "ng test",
    "lint": "ng lint",
    "e2e": "ng e2e"
  },
  "private": true,
  "dependencies": {
    "@angular/common": "^7.2.2",
    "@angular/core": "^7.2.2",
    "@angular/forms": "^7.2.2",
    "@angular/http": "^7.2.2",
    "@angular/platform-browser": "^7.2.2",
    "@angular/platform-browser-dynamic": "^7.2.2",
    "@angular/router": "^7.2.2",
    "@asymmetrik/ngx-leaflet": "^5.0.2",
    "@asymmetrik/ngx-leaflet-draw": "^4.1.0",
    "@ionic-native/core": "^5.0.0",
    "@ionic-native/splash-screen": "^5.0.0",
    "@ionic-native/status-bar": "^5.0.0",
    "@ionic/angular": "^4.1.0",
<<<<<<< HEAD
    "@ionic/storage": "^2.2.0",
    "cordova-android": "8.0.0",
=======
    "cordova-android": "7.1.4",
    "cordova-plugin-device": "^2.0.2",
    "cordova-plugin-ionic-keyboard": "^2.1.3",
    "cordova-plugin-ionic-webview": "^4.0.1",
    "cordova-plugin-splashscreen": "^5.0.2",
    "cordova-plugin-statusbar": "^2.4.2",
    "cordova-plugin-whitelist": "^1.3.3",
>>>>>>> cbc35272
    "core-js": "^2.5.4",
    "leaflet": "^1.4.0",
    "leaflet-ant-path": "^1.2.1",
    "leaflet-draw": "^1.0.4",
    "rxjs": "~6.5.1",
    "tslib": "^1.9.0",
    "zone.js": "~0.8.29"
  },
  "devDependencies": {
    "@angular-devkit/architect": "~0.13.8",
    "@angular-devkit/build-angular": "~0.13.8",
    "@angular-devkit/core": "~7.3.8",
    "@angular-devkit/schematics": "~7.3.8",
    "@angular/cli": "~7.3.8",
    "@angular/compiler": "~7.2.2",
    "@angular/compiler-cli": "~7.2.2",
    "@angular/language-service": "~7.2.2",
    "@ionic/angular-toolkit": "~1.5.1",
    "@types/jasmine": "~2.8.8",
    "@types/jasminewd2": "~2.0.3",
<<<<<<< HEAD
=======
    "@types/leaflet": "^1.4.4",
    "@types/leaflet-draw": "^0.4.14",
>>>>>>> cbc35272
    "@types/node": "~10.14.2",
    "codelyzer": "~4.5.0",
    "cordova-plugin-device": "^2.0.2",
    "cordova-plugin-ionic-keyboard": "^2.1.3",
    "cordova-plugin-ionic-webview": "^4.0.1",
    "cordova-plugin-splashscreen": "^5.0.2",
    "cordova-plugin-statusbar": "^2.4.2",
    "cordova-plugin-whitelist": "^1.3.3",
    "jasmine-core": "~2.99.1",
    "jasmine-spec-reporter": "~4.2.1",
    "karma": "~4.1.0",
    "karma-chrome-launcher": "~2.2.0",
    "karma-coverage-istanbul-reporter": "~2.0.1",
    "karma-jasmine": "~1.1.2",
    "karma-jasmine-html-reporter": "^0.2.2",
    "protractor": "~5.4.0",
    "ts-node": "~8.1.0",
    "tslint": "~5.16.0",
    "typescript": "~3.1.6"
  },
  "description": "An Ionic project",
  "cordova": {
    "plugins": {
      "cordova-plugin-whitelist": {},
      "cordova-plugin-statusbar": {},
      "cordova-plugin-device": {},
      "cordova-plugin-splashscreen": {},
      "cordova-plugin-ionic-webview": {
        "ANDROID_SUPPORT_ANNOTATIONS_VERSION": "27.+"
      },
      "cordova-plugin-ionic-keyboard": {}
    },
    "platforms": [
      "android"
    ]
  }
}<|MERGE_RESOLUTION|>--- conflicted
+++ resolved
@@ -26,18 +26,8 @@
     "@ionic-native/splash-screen": "^5.0.0",
     "@ionic-native/status-bar": "^5.0.0",
     "@ionic/angular": "^4.1.0",
-<<<<<<< HEAD
     "@ionic/storage": "^2.2.0",
     "cordova-android": "8.0.0",
-=======
-    "cordova-android": "7.1.4",
-    "cordova-plugin-device": "^2.0.2",
-    "cordova-plugin-ionic-keyboard": "^2.1.3",
-    "cordova-plugin-ionic-webview": "^4.0.1",
-    "cordova-plugin-splashscreen": "^5.0.2",
-    "cordova-plugin-statusbar": "^2.4.2",
-    "cordova-plugin-whitelist": "^1.3.3",
->>>>>>> cbc35272
     "core-js": "^2.5.4",
     "leaflet": "^1.4.0",
     "leaflet-ant-path": "^1.2.1",
@@ -58,11 +48,6 @@
     "@ionic/angular-toolkit": "~1.5.1",
     "@types/jasmine": "~2.8.8",
     "@types/jasminewd2": "~2.0.3",
-<<<<<<< HEAD
-=======
-    "@types/leaflet": "^1.4.4",
-    "@types/leaflet-draw": "^0.4.14",
->>>>>>> cbc35272
     "@types/node": "~10.14.2",
     "codelyzer": "~4.5.0",
     "cordova-plugin-device": "^2.0.2",
