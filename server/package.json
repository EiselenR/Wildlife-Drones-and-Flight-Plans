{
<<<<<<< HEAD
   "name": "server",
   "version": "0.0.1",
   "description": "",
   "author": "",
   "license": "MIT",
   "scripts": {
      "build": "tsc -p tsconfig.build.json",
      "format": "prettier --write \"src/**/*.ts\"",
      "start": "ts-node src/main.ts",
      "start:dev": "nodemon",
      "start:debug": "nodemon --config nodemon-debug.json",
      "prestart:prod": "rimraf dist && npm run build",
      "start:prod": "node dist/main.js",
      "lint": "tslint -p tsconfig.json -c tslint.json",
      "test": "jest",
      "test:watch": "jest --watch",
      "test:cov": "jest --coverage",
      "test:debug": "node --inspect-brk -r tsconfig-paths/register -r ts-node/register node_modules/.bin/jest --runInBand",
      "test:e2e": "jest --config ./test/jest-e2e.json"
   },
   "dependencies": {
      "@nestjs/common": "^6.0.0",
      "@nestjs/core": "^6.0.0",
      "@nestjs/platform-express": "^6.0.0",
      "bcrypt": "^3.0.6",
      "reflect-metadata": "^0.1.10",
      "rimraf": "^2.6.2",
      "rxjs": "^6.3.3",
      "sqlite3": "^4.0.3",
      "typeorm": "0.2.16"
   },
   "devDependencies": {
      "@nestjs/testing": "^6.0.0",
      "@types/express": "^4.16.0",
      "@types/jest": "^23.3.13",
      "@types/node": "^8.0.29",
      "@types/supertest": "^2.0.7",
      "jest": "^23.6.0",
      "nodemon": "^1.18.9",
      "prettier": "^1.15.3",
      "supertest": "^3.4.1",
      "ts-jest": "^23.10.5",
      "ts-node": "3.3.0",
      "tsconfig-paths": "^3.7.0",
      "tslint": "5.12.1",
      "typescript": "2.5.2"
   },
   "jest": {
      "moduleFileExtensions": [
         "js",
         "json",
         "ts"
      ],
      "rootDir": "src",
      "testRegex": ".spec.ts$",
      "transform": {
         "^.+\\.(t|j)s$": "ts-jest"
      },
      "coverageDirectory": "../coverage",
      "testEnvironment": "node"
   }
=======
  "name": "server",
  "version": "0.0.1",
  "description": "",
  "author": "",
  "license": "MIT",
  "scripts": {
    "build": "tsc -p tsconfig.build.json",
    "format": "prettier --write \"src/**/*.ts\"",
    "start": "ts-node -r tsconfig-paths/register src/main.ts",
    "start:dev": "nodemon",
    "start:debug": "nodemon --config nodemon-debug.json",
    "prestart:prod": "rimraf dist && npm run build",
    "start:prod": "node dist/main.js",
    "lint": "tslint -p tsconfig.json -c tslint.json",
    "test": "jest",
    "test:watch": "jest --watch",
    "test:cov": "jest --coverage",
    "test:debug": "node --inspect-brk -r tsconfig-paths/register -r ts-node/register node_modules/.bin/jest --runInBand",
    "test:e2e": "jest --config ./test/jest-e2e.json"
  },
  "dependencies": {
    "@nestjs/common": "^6.0.0",
    "@nestjs/core": "^6.0.0",
    "@nestjs/platform-express": "^6.0.0",
    "@types/xmldom": "^0.1.29",
    "axios": "^0.18.0",
    "osmtogeojson": "^3.0.0-beta.3",
    "point-in-polygon": "^1.0.1",
    "reflect-metadata": "^0.1.12",
    "rimraf": "^2.6.2",
    "rxjs": "^6.3.3",
    "xmldom": "^0.1.27"
  },
  "devDependencies": {
    "@nestjs/testing": "^6.0.0",
    "@types/axios": "^0.14.0",
    "@types/express": "^4.16.0",
    "@types/jest": "^23.3.13",
    "@types/node": "^10.12.18",
    "@types/supertest": "^2.0.7",
    "jest": "^23.6.0",
    "nodemon": "^1.18.9",
    "prettier": "^1.15.3",
    "supertest": "^3.4.1",
    "ts-jest": "^23.10.5",
    "ts-node": "^7.0.1",
    "tsconfig-paths": "^3.7.0",
    "tslint": "5.12.1",
    "typescript": "^3.2.4"
  },
  "jest": {
    "moduleFileExtensions": [
      "js",
      "json",
      "ts"
    ],
    "rootDir": "src",
    "testRegex": ".spec.ts$",
    "transform": {
      "^.+\\.(t|j)s$": "ts-jest"
    },
    "coverageDirectory": "../coverage",
    "testEnvironment": "node"
  }
>>>>>>> cbc35272
}<|MERGE_RESOLUTION|>--- conflicted
+++ resolved
@@ -1,67 +1,5 @@
 {
-<<<<<<< HEAD
-   "name": "server",
-   "version": "0.0.1",
-   "description": "",
-   "author": "",
-   "license": "MIT",
-   "scripts": {
-      "build": "tsc -p tsconfig.build.json",
-      "format": "prettier --write \"src/**/*.ts\"",
-      "start": "ts-node src/main.ts",
-      "start:dev": "nodemon",
-      "start:debug": "nodemon --config nodemon-debug.json",
-      "prestart:prod": "rimraf dist && npm run build",
-      "start:prod": "node dist/main.js",
-      "lint": "tslint -p tsconfig.json -c tslint.json",
-      "test": "jest",
-      "test:watch": "jest --watch",
-      "test:cov": "jest --coverage",
-      "test:debug": "node --inspect-brk -r tsconfig-paths/register -r ts-node/register node_modules/.bin/jest --runInBand",
-      "test:e2e": "jest --config ./test/jest-e2e.json"
-   },
-   "dependencies": {
-      "@nestjs/common": "^6.0.0",
-      "@nestjs/core": "^6.0.0",
-      "@nestjs/platform-express": "^6.0.0",
-      "bcrypt": "^3.0.6",
-      "reflect-metadata": "^0.1.10",
-      "rimraf": "^2.6.2",
-      "rxjs": "^6.3.3",
-      "sqlite3": "^4.0.3",
-      "typeorm": "0.2.16"
-   },
-   "devDependencies": {
-      "@nestjs/testing": "^6.0.0",
-      "@types/express": "^4.16.0",
-      "@types/jest": "^23.3.13",
-      "@types/node": "^8.0.29",
-      "@types/supertest": "^2.0.7",
-      "jest": "^23.6.0",
-      "nodemon": "^1.18.9",
-      "prettier": "^1.15.3",
-      "supertest": "^3.4.1",
-      "ts-jest": "^23.10.5",
-      "ts-node": "3.3.0",
-      "tsconfig-paths": "^3.7.0",
-      "tslint": "5.12.1",
-      "typescript": "2.5.2"
-   },
-   "jest": {
-      "moduleFileExtensions": [
-         "js",
-         "json",
-         "ts"
-      ],
-      "rootDir": "src",
-      "testRegex": ".spec.ts$",
-      "transform": {
-         "^.+\\.(t|j)s$": "ts-jest"
-      },
-      "coverageDirectory": "../coverage",
-      "testEnvironment": "node"
-   }
-=======
+
   "name": "server",
   "version": "0.0.1",
   "description": "",
@@ -93,7 +31,10 @@
     "reflect-metadata": "^0.1.12",
     "rimraf": "^2.6.2",
     "rxjs": "^6.3.3",
-    "xmldom": "^0.1.27"
+    "xmldom": "^0.1.27",
+    "bcrypt": "^3.0.6",
+    "sqlite3": "^4.0.3",
+    "typeorm": "0.2.16"
   },
   "devDependencies": {
     "@nestjs/testing": "^6.0.0",
@@ -126,5 +67,5 @@
     "coverageDirectory": "../coverage",
     "testEnvironment": "node"
   }
->>>>>>> cbc35272
+
 }