--- conflicted
+++ resolved
@@ -45,8 +45,6 @@
       });
   });
 
-<<<<<<< HEAD
-=======
   it('/addUser (POST)', async () => {
     await request(app.getHttpServer())
       .post('/addUser')
@@ -59,7 +57,6 @@
       })
       .expect('true');
   });
->>>>>>> 5614c60b
 
   it('/getUsers)', () => {
     return request(app.getHttpServer())
