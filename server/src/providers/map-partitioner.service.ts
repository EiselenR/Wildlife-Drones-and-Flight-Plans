--- conflicted
+++ resolved
@@ -1,89 +1,3 @@
-<<<<<<< HEAD
-import { Injectable } from '@nestjs/common';
-import { GeoService, GeoSearchSet } from './geo.service';
-import squareGrid from '@turf/square-grid';
-import simplify from '@turf/simplify';
-import center from '@turf/center';
-import bbox from '@turf/bbox';
-import { SRTMService } from './srtm.service';
-
-@Injectable()
-export class MapPartitionerService {
-  constructor(
-    private geoService: GeoService,
-    private altitudeService: SRTMService,
-  ) {}
-
-  /**
-   * Returns a grid representation of the map.
-   * 
-   * @param area The area being partitioned
-   * @param mapFeatures Key-value list of features we want to get distances to
-   * @param cellSize How large cells should be (side length in km)
-   */
-  public async partitionMap(area, mapFeatures, cellSizeKm: number = 1) {
-    const areaBounds = bbox(area);
-
-    console.log('partitioning map');
-    console.time('calculate grid');
-    const grid = this.geoService.partitionIntoGrid(area, cellSizeKm);
-    console.log('calculated grid', grid.length);
-    console.timeEnd('calculate grid');
-
-    // calculate distances for each cell
-
-    // construct search datasets
-    const searchDataSets: {[featureType: string]: GeoSearchSet} = Object.keys(mapFeatures)
-      .reduce((ob, featureType) => {
-        // tslint:disable-next-line:no-console
-        console.time('build kd');
-        // tslint:disable-next-line:no-console
-        console.log(featureType);
-        ob[featureType] = this.geoService.createFastSearchDataset(mapFeatures[featureType]);
-        // tslint:disable-next-line:no-console
-        console.timeEnd('build kd');
-        return ob;
-      }, {});
-
-    // get distances for each cell
-    console.time('distances');
-    for (const cell of grid) {
-      // console.time('cellDistance');
-      const cellCenter = center(cell);
-      cell.properties.distances = {};
-
-      const { averageAltitude, variance } = await this.altitudeService.getAltitude(bbox(cell), areaBounds);
-      cell.properties.altitude = averageAltitude;
-      cell.properties.slopiness = variance;
-
-      Object.keys(mapFeatures).forEach(featureType => {
-        const featureList = mapFeatures[featureType];
-
-        const nearest = searchDataSets[featureType].getNearest(
-          cellCenter.geometry.coordinates[0],
-          cellCenter.geometry.coordinates[1],
-        );
-        cell.properties.distances[featureType] = nearest.distance;
-      });
-    }
-    // tslint:disable-next-line:no-console
-    console.timeEnd('distances');
-
-    return grid;
-  }
-}
-
-export interface Cell {
-  lat: number;
-  lng: number;
-  distances: {
-    water: number;
-    vegetation: number;
-    settlement: number;
-    road: number;
-  };
-}
-=======
 import { Injectable } from '@nestjs/common';
 import { GeoService, GeoSearchSet } from './geo.service';
 import squareGrid from '@turf/square-grid';
@@ -163,5 +77,4 @@
     settlement: number;
     road: number;
   }
-}
->>>>>>> ee18d606
+}