--- conflicted
+++ resolved
@@ -1,4 +1,3 @@
-<<<<<<< HEAD
 import { Injectable } from '@nestjs/common';
 import { GeoService, GeoSearchSet } from './geo.service';
 import squareGrid from '@turf/square-grid';
@@ -33,11 +32,14 @@
     // calculate distances for each cell
 
     // construct search datasets
-    const searchDatasets: {[featureType: string]: GeoSearchSet} = Object.keys(mapFeatures)
+    const searchDataSets: {[featureType: string]: GeoSearchSet} = Object.keys(mapFeatures)
       .reduce((ob, featureType) => {
+        // tslint:disable-next-line:no-console
         console.time('build kd');
+        // tslint:disable-next-line:no-console
         console.log(featureType);
         ob[featureType] = this.geoService.createFastSearchDataset(mapFeatures[featureType]);
+        // tslint:disable-next-line:no-console
         console.timeEnd('build kd');
         return ob;
       }, {});
@@ -56,89 +58,13 @@
       Object.keys(mapFeatures).forEach(featureType => {
         const featureList = mapFeatures[featureType];
 
-        const nearest = searchDatasets[featureType].getNearest(
+        const nearest = searchDataSets[featureType].getNearest(
           cellCenter.geometry.coordinates[0],
           cellCenter.geometry.coordinates[1],
         );
         cell.properties.distances[featureType] = nearest.distance;
       });
     }
-    console.timeEnd('distances');
-
-    return grid;
-  }
-}
-
-export interface Cell {
-  lat: number;
-  lng: number;
-  distances: {
-    water: number;
-    vegetation: number;
-    settlement: number;
-    road: number;
-  }
-=======
-import { Injectable } from '@nestjs/common';
-import { GeoService, GeoSearchSet } from './geo.service';
-import center from '@turf/center';
-
-@Injectable()
-export class MapPartitionerService {
-  constructor(
-    private geo: GeoService,
-  ) {}
-  /**
-   * Returns a grid representation of the map.
-   *
-   * @param area The area being partitioned
-   * @param mapFeatures Key-value list of features we want to get distances to
-   * @param cellSizeKm How large cells should be (side length in km)
-   */
-  public partitionMap(area, mapFeatures, cellSizeKm: number = 1) {
-    // tslint:disable-next-line:no-console
-    console.log('partitioning map');
-    // tslint:disable-next-line:no-console
-    console.time('calculate grid');
-    const grid = this.geo.partitionIntoGrid(area, cellSizeKm);
-    // tslint:disable-next-line:no-console
-    console.log('calculated grid', grid.length);
-    // tslint:disable-next-line:no-console
-    console.timeEnd('calculate grid');
-
-    // calculate distances for each cell
-
-    // construct search dataSets
-    const searchDataSets: {[featureType: string]: GeoSearchSet} = Object.keys(mapFeatures)
-      .reduce((ob, featureType) => {
-        // tslint:disable-next-line:no-console
-        console.time('build kd');
-        // tslint:disable-next-line:no-console
-        console.log(featureType);
-        ob[featureType] = this.geo.createFastSearchDataset(mapFeatures[featureType]);
-        // tslint:disable-next-line:no-console
-        console.timeEnd('build kd');
-        return ob;
-      }, {});
-
-    // get distances for each cell
-    // tslint:disable-next-line:no-console
-    console.time('distances');
-    grid.forEach(cell => {
-      // console.time('cellDistance');
-      const cellCenter = center(cell);
-      cell.properties.distances = {};
-
-      Object.keys(mapFeatures).forEach(featureType => {
-        const featureList = mapFeatures[featureType];
-
-        const nearest = searchDataSets[featureType].getNearest(
-          cellCenter.geometry.coordinates[0],
-          cellCenter.geometry.coordinates[1],
-        );
-        cell.properties.distances[featureType] = nearest.distance;
-      });
-    });
     // tslint:disable-next-line:no-console
     console.timeEnd('distances');
 
@@ -155,5 +81,4 @@
     settlement: number;
     road: number;
   };
->>>>>>> be60c893
 }