import { Injectable } from '@nestjs/common';

import { OverpassService } from './overpass.service';
import { MapPartitionerService } from './map-partitioner.service';

@Injectable()
export class MapUpdaterService {

  constructor(
    private overpass: OverpassService,
    private mapPartitioner: MapPartitionerService,
  ) {}

  /**
   * Updates the map given the name of a reserve
   * @param name The name of the reserve
   */
  async updateMap(name: string) {
<<<<<<< HEAD
    const { reserve, features } = await this.getMapFeatures(name);

    const grid = this.mapPartitioner.partitionMap(reserve, features, 1);

    return {
      ...features,
      reserve,
      grid,
    };
  }

  async getMapFeatures(name: string) {
=======
    // tslint:disable-next-line:no-console
>>>>>>> be60c893
    console.log('map name', name);
    name = name.replace(/[\[\]()"']/, ''); // sanitise

    const reserves = await this.overpass.query(`relation["name"="${name}"];
      (._;>;);
      out geom;
    `);
    // tslint:disable-next-line:no-console
    console.log('reserves', reserves.features.length);

    const dams = await this.overpass.query(`area["name"="${name}"]->.boundaryarea;
      (
        (
          (
            nwr(area.boundaryarea)[water];
            nwr(area.boundaryarea)[natural="water"];
          ); -
          nwr(area.boundaryarea)[waterway];
        );
        - nwr(area.boundaryarea)[intermittent=yes];
      );
      (._;>;);
      out geom;
      >;`);
    // tslint:disable-next-line:no-console
    console.log('dams', dams.features.length);

    const rivers = await this.overpass.query(`area["name"="${name}"]->.boundaryarea;
    (
      nwr(area.boundaryarea)[waterway=river];
      - nwr(area.boundaryarea)[intermittent=yes];
    );
    (._;>;);
    out geom;
    >;`);
    // tslint:disable-next-line:no-console
    console.log('rivers', rivers.features.length);

    const intermittentWater = await this.overpass.query(`area["name"="${name}"]->.boundaryarea;
      (
        nwr(area.boundaryarea)[water][intermittent=yes];
        nwr(area.boundaryarea)[natural=water][intermittent=yes];
        nwr(area.boundaryarea)[waterway][intermittent=yes];
      );
      out geom;`);
    // tslint:disable-next-line:no-console
    console.log('intermittent', intermittentWater.features.length);

    const roads = await this.overpass.query(`area["name"="${name}"]->.boundaryarea;
    (
      nwr(area.boundaryarea)[highway];
      nwr(area.boundaryarea)[route=road];
    );
    out geom;`);
    // tslint:disable-next-line:no-console
    console.log('roads', roads.features.length);

    const residential = await this.overpass.query(`area["name"="${name}"]->.boundaryarea;
      (
        nwr(area.boundaryarea)[landuse=residential];
        nwr(area.boundaryarea)[barrier=fence];
      );
      out geom;`);
<<<<<<< HEAD
    console.log('residential', residential.features.length);

=======
    // tslint:disable-next-line:no-console
    console.log('residential', residential);
    // tslint:disable-next-line:no-console
>>>>>>> be60c893
    console.log('downloaded map data');

    const reserve = reserves.features[0];

    return {
      reserve,
      features: {
        dams: dams.features,
        rivers: rivers.features,
        intermittentWater: intermittentWater.features,
        roads: roads.features,
        residential: residential.features,
      },
    };
  }

  /**
   * Returns a list of reserves in a given bounding box
   * @param left
   * @param bottom
   * @param right
   * @param top
   */
  async findReservesInArea(left, bottom, right, top) {
    const query = `nwr[leisure=nature_reserve](${bottom},${left},${top},${right});(._;>;);out;`;
    return await this.overpass.query(query);
  }
}<|MERGE_RESOLUTION|>--- conflicted
+++ resolved
@@ -16,7 +16,6 @@
    * @param name The name of the reserve
    */
   async updateMap(name: string) {
-<<<<<<< HEAD
     const { reserve, features } = await this.getMapFeatures(name);
 
     const grid = this.mapPartitioner.partitionMap(reserve, features, 1);
@@ -29,9 +28,7 @@
   }
 
   async getMapFeatures(name: string) {
-=======
     // tslint:disable-next-line:no-console
->>>>>>> be60c893
     console.log('map name', name);
     name = name.replace(/[\[\]()"']/, ''); // sanitise
 
@@ -95,14 +92,10 @@
         nwr(area.boundaryarea)[barrier=fence];
       );
       out geom;`);
-<<<<<<< HEAD
+
+    // tslint:disable-next-line:no-console
     console.log('residential', residential.features.length);
-
-=======
     // tslint:disable-next-line:no-console
-    console.log('residential', residential);
-    // tslint:disable-next-line:no-console
->>>>>>> be60c893
     console.log('downloaded map data');
 
     const reserve = reserves.features[0];
