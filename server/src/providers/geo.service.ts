<<<<<<< HEAD
import { Injectable } from '@nestjs/common';
import pointInPolygon from '@turf/boolean-point-in-polygon';
import overlaps from '@turf/boolean-overlap';
import within from '@turf/boolean-within';
import lineToPolygon from '@turf/line-to-polygon';
import * as geojsonExtent from '@mapbox/geojson-extent';
import getDistance from '@turf/distance';
import pointToLineDistance from '@turf/point-to-line-distance';
import { lengthToDegrees, convertDistance } from '@turf/helpers';
import { kdTree } from '../libraries/kd-tree';
import flatten from '@turf/flatten';
import simplify from '@turf/simplify';
import squareGrid from '@turf/square-grid';
import explode from '@turf/explode';
import { convertLength } from '@turf/helpers';

/**
 * Provides helped functions for geometry calculation
 */
@Injectable()
export class GeoService {
  /**
   * Returns all GeoJSON features within a given 
   * @param features GeoJSON 
   * @param area GeoJSON 
   */
  public findFeaturesInArea(features: any[], area) {
    return features.filter(feature => this.isInPolygon(feature.geometry.coordinates, area.geometry.coordinates))
  }

  /**
   * Returns the bounding box of a GeoJSON object.
   * @param geoJSON GeoJSON object
   * @returns [West, South, East, North] or [left, bottom, right, top]
   */
  public getBoundingBox(geoJSON) {
    return geojsonExtent(geoJSON);
  }

  /**
   * Returns the distance between a polgyon and a point
   * @param point
   * @param poly
   */
  public getDistanceToPoly(point: {lat: number; lng: number}, poly) {
    return pointToLineDistance([point.lat, point.lng], poly);
  }

  /**
   * Get the distance between two points
   * @param a source point
   * @param b destination point
   */
  public getDistance(a, b) {
    return getDistance(a, b);
  }

  /**
   * Convert a number in km to degrees
   * @param distanceInKm 
   */
  public distanceToDegrees(distanceInKm) {
    return lengthToDegrees(distanceInKm, 'kilometers');
  }

  /**
   * Determine whether a GeoJSON feature a falls within GeoJSON polygon b.
   * The requirements for being within a polygon is that any of the points
   * of a must be within b.
   * 
   * @param {*} a A GeoJSON feature (may be a point, line, multiline, polygon, multipolygon)
   * @param {*} b A GeoJSON polygon or multipolygon
   */
  public isInPolygon(a, b) {
    if (a.geometry.type === 'Point') {
      return pointInPolygon(a, b);
    }

    if (a.geometry.type === 'LineString' || a.geometry.type === 'MultiLineString') {
      a = lineToPolygon(a);
    }

    let bGeom = [b];

    if (b.geometry.type === 'MultiPolygon') {
      bGeom = flatten(b).features;
    }

    return bGeom.some(b => overlaps(a, b) || within(a, b) || within(b, a));
  }

  /**
   * Returns whether two bounding boxes overlap
   * @param a [left, bottom, right, top]
   * @param b [left, bottom, right, top]
   */
  public bboxesOverlap(a, b) {
    return !(b[0] > a[2]
      || b[2] < a[0]
      || b[3] < a[1]
      || b[1] > a[3]);
  }

  public createFastSearchDataset(features) {
    return new GeoSearchSet(features);
  }

  /**
   * Simplifies a GeoJSON geometry by removing points to a given tolerance.
   * Returns a new GeoJSON object - does not modify input object.
   * @param polygon The polygon to simplify
   * @param tolerance Lower = more detail
   */
  public simplifyGeometry(polygon, tolerance = 0.01) {
    return simplify(JSON.parse(JSON.stringify(polygon)), {
      mutate: true,
      tolerance,
      highQuality: false,
    });
  }

  /**
   * Partitions a polygon into square cells of given size. The cells
   * can overlap the boundary of the polygon.
   * @param polygon The polygon to partition
   * @param cellSizeKm The length of a cell's edge in kilometres
   */
  public partitionIntoGrid(polygon, cellSizeKm) {
    const simplifiedPolygon = this.simplifyGeometry(polygon);
    const bounds = this.getBoundingBox(polygon);
    return squareGrid(bounds, cellSizeKm, {
      units: 'kilometers',
    }).features
      .filter(feature => this.isInPolygon(feature, simplifiedPolygon));
  }

  public flattenGeo(geoJSON) {
    return flatten(geoJSON);
  }
}

export class GeoSearchSet {
  private kd;
  constructor(features) {
    this.kd = new kdTree(
      features.reduce((points, feature) => {
        const featurePoints = explode(feature).features
          .map(point => {
            return {
              x: point.geometry.coordinates[0],
              y: point.geometry.coordinates[1],
            };
          });

        points.push(...featurePoints);
        return points;
      }, []),
      (a, b) => Math.sqrt((a.x - b.x) * (a.x - b.x) + (a.y - b.y) * (a.y - b.y)),
      ['x', 'y'],
    );
  }

  public getNearest(xLng: number, yLat: number) {
    const nearest = this.kd.nearest({
      x: xLng,
      y: yLat,
    }, 1);

    if (!nearest.length) {
      return {
        point: null,
        distance: null,
      };
    }

    return {
      point: nearest[0][0],
      distance: convertLength(nearest[0][1], 'degrees', 'kilometers'),
    };
  }
}
=======
import { Injectable } from '@nestjs/common';
import pointInPolygon from '@turf/boolean-point-in-polygon';
import overlaps from '@turf/boolean-overlap';
import within from '@turf/boolean-within';
import lineToPolygon from '@turf/line-to-polygon';
import * as geojsonExtent from '@mapbox/geojson-extent';
import getDistance from '@turf/distance';
import pointToLineDistance from '@turf/point-to-line-distance';
import { lengthToDegrees } from '@turf/helpers';
import { kdTree } from '../libraries/kd-tree';
import flatten from '@turf/flatten';
import simplify from '@turf/simplify';
import squareGrid from '@turf/square-grid';
import explode from '@turf/explode';

/**
 * Provides helped functions for geometry calculation
 */
@Injectable()
export class GeoService {
  /**
   * Returns all GeoJSON features within a given
   * @param features GeoJSON
   * @param area GeoJSON
   */
  public findFeaturesInArea(features: any[], area) {
    return features.filter(feature => this.isInPolygon(feature.geometry.coordinates, area.geometry.coordinates));
  }

  /**
   * Returns the bounding box of a GeoJSON object.
   * @param geoJSON GeoJSON object
   * @returns [West, South, East, North] or [left, bottom, right, top]
   */
  public getBoundingBox(geoJSON) {
    return geojsonExtent(geoJSON);
  }

  /**
   * Returns the distance between a polygon and a point
   * @param point
   * @param poly
   */
  public getDistanceToPoly(point: {lat: number; lng: number}, poly) {
    return pointToLineDistance([point.lat, point.lng], poly);
  }

  /**
   * Get the distance between two points
   * @param a source point
   * @param b destination point
   */
  public getDistance(a, b) {
    return getDistance(a, b);
  }

  /**
   * Convert a number in km to degrees
   * @param distanceInKm
   */
  public distanceToDegrees(distanceInKm) {
    return lengthToDegrees(distanceInKm, 'kilometers');
  }

  /**
   * Determine whether a GeoJSON feature a falls within GeoJSON polygon b.
   * The requirements for being within a polygon is that any of the points
   * of a must be within b.
   *
   * @param {*} a A GeoJSON feature (may be a point, line, multiline, polygon, multipolygon)
   * @param {*} b A GeoJSON polygon or multipolygon
   */
  public isInPolygon(a, b) {
    if (a.geometry.type === 'Point') {
      return pointInPolygon(a, b);
    }

    if (a.geometry.type === 'LineString' || a.geometry.type === 'MultiLineString') {
      a = lineToPolygon(a);
    }

    let bGeom = [b];

    if (b.geometry.type === 'MultiPolygon') {
      bGeom = flatten(b).features;
    }

    return bGeom.some(b => overlaps(a, b) || within(a, b) || within(b, a));
  }

  /**
   * Returns whether two bounding boxes overlap
   * @param a [left, bottom, right, top]
   * @param b [left, bottom, right, top]
   */
  public bboxesOverlap(a, b) {
    return !(b[0] > a[2]
      || b[2] < a[0]
      || b[3] < a[1]
      || b[1] > a[3]);
  }

  public createFastSearchDataset(features) {
    return new GeoSearchSet(features);
  }

  /**
   * Simplifies a GeoJSON geometry by removing points to a given tolerance.
   * Returns a new GeoJSON object - does not modify input object.
   * @param polygon The polygon to simplify
   * @param tolerance Lower = more detail
   */
  public simplifyGeometry(polygon, tolerance = 0.01) {
    return simplify(JSON.parse(JSON.stringify(polygon)), {
      mutate: true,
      tolerance,
      highQuality: false,
    });
  }

  /**
   * Partitions a polygon into square cells of given size. The cells
   * can overlap the boundary of the polygon.
   * @param polygon The polygon to partition
   * @param cellSizeKm The length of a cell's edge in kilometres
   */
  public partitionIntoGrid(polygon, cellSizeKm) {
    const simplifiedPolygon = this.simplifyGeometry(polygon);
    const bounds = this.getBoundingBox(polygon);
    return squareGrid(bounds, cellSizeKm, {
      units: 'kilometers',
    }).features
      .filter(feature => this.isInPolygon(feature, simplifiedPolygon));
  }

  public flattenGeo(geoJSON) {
    return flatten(geoJSON);
  }
}

export class GeoSearchSet {
  private kd;
  constructor(features) {
    this.kd = new kdTree(
      features.reduce((points, feature) => {
        const featurePoints = explode(feature).features
          .map(point => {
            return {
              x: point.geometry.coordinates[0],
              y: point.geometry.coordinates[1],
            };
          });

        points.push(...featurePoints);
        return points;
      }, []),
      (a, b) => Math.sqrt((a.x - b.x) * (a.x - b.x) + (a.y - b.y) * (a.y - b.y)),
      ['x', 'y'],
    );
  }

  public getNearest(x: number, y: number) {
    const nearest = this.kd.nearest({
      x,
      y,
    }, 1);

    if (!nearest.length) {
      return {
        point: null,
        distance: null,
      };
    }

    return {
      point: nearest[0][0],
      distance: nearest[0][1],
    };
  }
}
>>>>>>> be60c893
<|MERGE_RESOLUTION|>--- conflicted
+++ resolved
@@ -1,4 +1,3 @@
-<<<<<<< HEAD
 import { Injectable } from '@nestjs/common';
 import pointInPolygon from '@turf/boolean-point-in-polygon';
 import overlaps from '@turf/boolean-overlap';
@@ -7,189 +6,7 @@
 import * as geojsonExtent from '@mapbox/geojson-extent';
 import getDistance from '@turf/distance';
 import pointToLineDistance from '@turf/point-to-line-distance';
-import { lengthToDegrees, convertDistance } from '@turf/helpers';
-import { kdTree } from '../libraries/kd-tree';
-import flatten from '@turf/flatten';
-import simplify from '@turf/simplify';
-import squareGrid from '@turf/square-grid';
-import explode from '@turf/explode';
-import { convertLength } from '@turf/helpers';
-
-/**
- * Provides helped functions for geometry calculation
- */
-@Injectable()
-export class GeoService {
-  /**
-   * Returns all GeoJSON features within a given 
-   * @param features GeoJSON 
-   * @param area GeoJSON 
-   */
-  public findFeaturesInArea(features: any[], area) {
-    return features.filter(feature => this.isInPolygon(feature.geometry.coordinates, area.geometry.coordinates))
-  }
-
-  /**
-   * Returns the bounding box of a GeoJSON object.
-   * @param geoJSON GeoJSON object
-   * @returns [West, South, East, North] or [left, bottom, right, top]
-   */
-  public getBoundingBox(geoJSON) {
-    return geojsonExtent(geoJSON);
-  }
-
-  /**
-   * Returns the distance between a polgyon and a point
-   * @param point
-   * @param poly
-   */
-  public getDistanceToPoly(point: {lat: number; lng: number}, poly) {
-    return pointToLineDistance([point.lat, point.lng], poly);
-  }
-
-  /**
-   * Get the distance between two points
-   * @param a source point
-   * @param b destination point
-   */
-  public getDistance(a, b) {
-    return getDistance(a, b);
-  }
-
-  /**
-   * Convert a number in km to degrees
-   * @param distanceInKm 
-   */
-  public distanceToDegrees(distanceInKm) {
-    return lengthToDegrees(distanceInKm, 'kilometers');
-  }
-
-  /**
-   * Determine whether a GeoJSON feature a falls within GeoJSON polygon b.
-   * The requirements for being within a polygon is that any of the points
-   * of a must be within b.
-   * 
-   * @param {*} a A GeoJSON feature (may be a point, line, multiline, polygon, multipolygon)
-   * @param {*} b A GeoJSON polygon or multipolygon
-   */
-  public isInPolygon(a, b) {
-    if (a.geometry.type === 'Point') {
-      return pointInPolygon(a, b);
-    }
-
-    if (a.geometry.type === 'LineString' || a.geometry.type === 'MultiLineString') {
-      a = lineToPolygon(a);
-    }
-
-    let bGeom = [b];
-
-    if (b.geometry.type === 'MultiPolygon') {
-      bGeom = flatten(b).features;
-    }
-
-    return bGeom.some(b => overlaps(a, b) || within(a, b) || within(b, a));
-  }
-
-  /**
-   * Returns whether two bounding boxes overlap
-   * @param a [left, bottom, right, top]
-   * @param b [left, bottom, right, top]
-   */
-  public bboxesOverlap(a, b) {
-    return !(b[0] > a[2]
-      || b[2] < a[0]
-      || b[3] < a[1]
-      || b[1] > a[3]);
-  }
-
-  public createFastSearchDataset(features) {
-    return new GeoSearchSet(features);
-  }
-
-  /**
-   * Simplifies a GeoJSON geometry by removing points to a given tolerance.
-   * Returns a new GeoJSON object - does not modify input object.
-   * @param polygon The polygon to simplify
-   * @param tolerance Lower = more detail
-   */
-  public simplifyGeometry(polygon, tolerance = 0.01) {
-    return simplify(JSON.parse(JSON.stringify(polygon)), {
-      mutate: true,
-      tolerance,
-      highQuality: false,
-    });
-  }
-
-  /**
-   * Partitions a polygon into square cells of given size. The cells
-   * can overlap the boundary of the polygon.
-   * @param polygon The polygon to partition
-   * @param cellSizeKm The length of a cell's edge in kilometres
-   */
-  public partitionIntoGrid(polygon, cellSizeKm) {
-    const simplifiedPolygon = this.simplifyGeometry(polygon);
-    const bounds = this.getBoundingBox(polygon);
-    return squareGrid(bounds, cellSizeKm, {
-      units: 'kilometers',
-    }).features
-      .filter(feature => this.isInPolygon(feature, simplifiedPolygon));
-  }
-
-  public flattenGeo(geoJSON) {
-    return flatten(geoJSON);
-  }
-}
-
-export class GeoSearchSet {
-  private kd;
-  constructor(features) {
-    this.kd = new kdTree(
-      features.reduce((points, feature) => {
-        const featurePoints = explode(feature).features
-          .map(point => {
-            return {
-              x: point.geometry.coordinates[0],
-              y: point.geometry.coordinates[1],
-            };
-          });
-
-        points.push(...featurePoints);
-        return points;
-      }, []),
-      (a, b) => Math.sqrt((a.x - b.x) * (a.x - b.x) + (a.y - b.y) * (a.y - b.y)),
-      ['x', 'y'],
-    );
-  }
-
-  public getNearest(xLng: number, yLat: number) {
-    const nearest = this.kd.nearest({
-      x: xLng,
-      y: yLat,
-    }, 1);
-
-    if (!nearest.length) {
-      return {
-        point: null,
-        distance: null,
-      };
-    }
-
-    return {
-      point: nearest[0][0],
-      distance: convertLength(nearest[0][1], 'degrees', 'kilometers'),
-    };
-  }
-}
-=======
-import { Injectable } from '@nestjs/common';
-import pointInPolygon from '@turf/boolean-point-in-polygon';
-import overlaps from '@turf/boolean-overlap';
-import within from '@turf/boolean-within';
-import lineToPolygon from '@turf/line-to-polygon';
-import * as geojsonExtent from '@mapbox/geojson-extent';
-import getDistance from '@turf/distance';
-import pointToLineDistance from '@turf/point-to-line-distance';
-import { lengthToDegrees } from '@turf/helpers';
+import { lengthToDegrees, convertLength } from '@turf/helpers';
 import { kdTree } from '../libraries/kd-tree';
 import flatten from '@turf/flatten';
 import simplify from '@turf/simplify';
@@ -342,10 +159,10 @@
     );
   }
 
-  public getNearest(x: number, y: number) {
+  public getNearest(xLng: number, yLat: number) {
     const nearest = this.kd.nearest({
-      x,
-      y,
+      x: xLng,
+      y: yLat,
     }, 1);
 
     if (!nearest.length) {
@@ -357,8 +174,7 @@
 
     return {
       point: nearest[0][0],
-      distance: nearest[0][1],
+      distance: convertLength(nearest[0][1], 'degrees', 'kilometers'),
     };
   }
-}
->>>>>>> be60c893
+}