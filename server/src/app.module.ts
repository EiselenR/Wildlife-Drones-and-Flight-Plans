import { Module } from '@nestjs/common';
import { MapController } from './controllers/map.controller';
import { MapUpdaterService } from './services/map-updater.service';
import { ShortestPathService } from './services/shortest-path.service';
import { UserController } from './controllers/user.controller';
import { DatabaseService } from './services/db.service';
import { UserService } from './services/user.service';
import { OverpassService } from './services/overpass.service';
import { GeoService } from './services/geo.service';
import { MapPartitionerService } from './services/map-partitioner.service';
import { AnimalController } from './controllers/animal-location.controller';
import { AnimalInterestPointController } from './controllers/animal-interest-point.controller';
import { ModelPrediction } from './controllers/model-prediction.controller';
import { AnimalLocationService } from './services/animal-location.service';
import { ModelTraining } from './services/model-training.service';
import { AnimalInterestPointService } from './services/animal-interest-point.service';
import { CsvReader } from './services/csv-reader.service';
import { SRTMService } from './services/srtm.service';
import { RangerService } from './services/ranger.service';
import { RangerController } from './controllers/ranger.controller';
import { PoachingIncidentTypeService } from './services/poaching-incident-type.service';
import { PoachingIncidentTypeController } from './controllers/poaching-incident-type.controller';
import { PoachingIncidentService } from './services/poaching-incident.service';
import { PoachingIncidentController } from './controllers/poaching-incident.controller';
import { DroneService } from './services/drone.service';
import { DroneController } from './controllers/drone.controller';
import { DroneRouteService } from './services/drone-route.service';
import { DroneRouteController } from './controllers/drone-route.controller';
import { MapCellDataService } from './services/map-cell-data.service';
import { AnimalCellWeightService } from './services/animal-cell-weight.service';
import { PoachingCellWeightService } from './services/poaching-cell-weight.service';

import { SpeciesController } from './controllers/animal-species.controller';
import { SpeciesService } from './services/species.service';
import { ClassifierTraining } from './services/animal-classifier-training.service';
import { JwtModule } from '@nestjs/jwt';
import { PassportModule } from '@nestjs/passport';
import { AuthService } from './auth/auth.service';
import { JwtStrategy } from './auth/jwt.strategy';
import {ModelSaving} from './services/model-saving.service';
@Module({
  imports: [
    PassportModule.register({ defaultStrategy: 'jwt' }),
    JwtModule.register({
      secretOrPrivateKey: 'secretKey',
      signOptions: {
        expiresIn: 3600,
      },
    }),
  ],
  controllers: [
    MapController,
    UserController,
    AnimalController,
    AnimalInterestPointController,
    ModelPrediction,
    RangerController,
    PoachingIncidentController,
    PoachingIncidentTypeController,
    SpeciesController,
    DroneController,
    DroneRouteController,
  ],
  providers: [
    MapUpdaterService,
    ShortestPathService,
    DatabaseService,
    UserService,
    OverpassService,
    GeoService,
    ClassifierTraining,
    MapPartitionerService,
    AnimalLocationService,
    AnimalInterestPointService,
    CsvReader,
    SRTMService,
    ModelTraining,
    AuthService,
    JwtStrategy,
    RangerService,
    PoachingIncidentService,
    PoachingIncidentTypeService,
    SpeciesService,
<<<<<<< HEAD
    ModelSaving,
=======
    DroneService,
    DroneRouteService,
    MapCellDataService,
    AnimalCellWeightService,
    PoachingCellWeightService,
>>>>>>> 2331aed9
  ],
  exports: [PassportModule, AuthService],
})
export class AppModule {}<|MERGE_RESOLUTION|>--- conflicted
+++ resolved
@@ -81,15 +81,12 @@
     PoachingIncidentService,
     PoachingIncidentTypeService,
     SpeciesService,
-<<<<<<< HEAD
     ModelSaving,
-=======
     DroneService,
     DroneRouteService,
     MapCellDataService,
     AnimalCellWeightService,
     PoachingCellWeightService,
->>>>>>> 2331aed9
   ],
   exports: [PassportModule, AuthService],
 })
