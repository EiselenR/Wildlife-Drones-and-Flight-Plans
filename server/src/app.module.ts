import { Module } from '@nestjs/common';
import { MapController } from './controllers/map.controller';
import { MapUpdaterService } from './services/map-updater.service';
import { ShortestPathService } from './services/shortest-path.service';
import { UserController } from './controllers/user.controller';
import { DatabaseService } from './services/db.service';
import { UserService } from './services/user.service';
import { OverpassService } from './services/overpass.service';
import { GeoService } from './services/geo.service';
import { MapPartitionerService } from './services/map-partitioner.service';
import { AnimalController } from './controllers/animal-location.controller';
import { AnimalInterestPointController } from './controllers/animal-interest-point.controller';
import { ModelPrediction } from './controllers/model-prediction.controller';
import { AnimalLocationService } from './services/animal-location.service';
import { ModelTraining } from './services/model-training.service';
import { AnimalInterestPointService } from './services/animal-interest-point.service';
import { CsvReader } from './services/csv-reader.service';
import { SRTMService } from './services/srtm.service';
<<<<<<< HEAD
import { RangerService } from './services/ranger.service';
import { RangerController } from './controllers/ranger.controller';
import { PoachingIncidentTypeService } from './services/poaching-incident-type.service';
import { PoachingIncidentTypeController } from './controllers/poaching-incident-type.controller';
import { PoachingIncidentService } from './services/poaching-incident.service';
import { PoachingIncidentController } from './controllers/poaching-incident.controller';
=======
import { DroneService } from './services/drone.service';
import { DroneController } from './controllers/drone.controller';
import { DroneRouteService } from './services/drone-route.service';
import { DroneRouteController } from './controllers/drone-route.controller';
>>>>>>> ee02c92b

import { SpeciesController } from './controllers/animal-species.controller';
import { SpeciesService } from './services/species.service';
import { ClassifierTraining } from './services/animal-classifier-training.service';
import { JwtModule } from '@nestjs/jwt';
import { PassportModule } from '@nestjs/passport';
import { AuthService } from './auth/auth.service';
import { JwtStrategy } from './auth/jwt.strategy';

@Module({
  imports: [
    PassportModule.register({ defaultStrategy: 'jwt' }),
    JwtModule.register({
      secretOrPrivateKey: 'secretKey',
      signOptions: {
        expiresIn: 3600,
      },
    }),
  ],
  controllers: [
    MapController,
    UserController,
    AnimalController,
    AnimalInterestPointController,
    ModelPrediction,
<<<<<<< HEAD
    RangerController,
    PoachingIncidentController,
    PoachingIncidentTypeController,
    SpeciesController,
=======
    DroneController,
    DroneRouteController,
>>>>>>> ee02c92b
  ],
  providers: [
    MapUpdaterService,
    ShortestPathService,
    DatabaseService,
    UserService,
    OverpassService,
    GeoService,
    ClassifierTraining,
    MapPartitionerService,
    AnimalLocationService,
    AnimalInterestPointService,
    CsvReader,
    SRTMService,
    ModelTraining,
    AuthService,
    JwtStrategy,
<<<<<<< HEAD
    RangerService,
    PoachingIncidentService,
    PoachingIncidentTypeService,
    SpeciesService,
=======
    DroneService,
    DroneRouteService,
>>>>>>> ee02c92b
  ],
  exports: [PassportModule, AuthService],
})
export class AppModule {}<|MERGE_RESOLUTION|>--- conflicted
+++ resolved
@@ -16,19 +16,16 @@
 import { AnimalInterestPointService } from './services/animal-interest-point.service';
 import { CsvReader } from './services/csv-reader.service';
 import { SRTMService } from './services/srtm.service';
-<<<<<<< HEAD
 import { RangerService } from './services/ranger.service';
 import { RangerController } from './controllers/ranger.controller';
 import { PoachingIncidentTypeService } from './services/poaching-incident-type.service';
 import { PoachingIncidentTypeController } from './controllers/poaching-incident-type.controller';
 import { PoachingIncidentService } from './services/poaching-incident.service';
 import { PoachingIncidentController } from './controllers/poaching-incident.controller';
-=======
 import { DroneService } from './services/drone.service';
 import { DroneController } from './controllers/drone.controller';
 import { DroneRouteService } from './services/drone-route.service';
 import { DroneRouteController } from './controllers/drone-route.controller';
->>>>>>> ee02c92b
 
 import { SpeciesController } from './controllers/animal-species.controller';
 import { SpeciesService } from './services/species.service';
@@ -54,15 +51,12 @@
     AnimalController,
     AnimalInterestPointController,
     ModelPrediction,
-<<<<<<< HEAD
     RangerController,
     PoachingIncidentController,
     PoachingIncidentTypeController,
     SpeciesController,
-=======
     DroneController,
     DroneRouteController,
->>>>>>> ee02c92b
   ],
   providers: [
     MapUpdaterService,
@@ -80,15 +74,12 @@
     ModelTraining,
     AuthService,
     JwtStrategy,
-<<<<<<< HEAD
     RangerService,
     PoachingIncidentService,
     PoachingIncidentTypeService,
     SpeciesService,
-=======
     DroneService,
     DroneRouteService,
->>>>>>> ee02c92b
   ],
   exports: [PassportModule, AuthService],
 })
