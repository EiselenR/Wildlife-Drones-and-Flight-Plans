import { Module } from '@nestjs/common';
import {MapController} from './controllers/map.controller';
import { MapUpdaterService } from './providers/map-updater.service';
import { ShortestPathService } from './providers/shortest-path.service';
import { UserController } from './controllers/user.controller';
import { DatabaseService } from './services/db.service';
import { UserService } from './services/user.service';
import { OverpassService } from './providers/overpass.service';
import { GeoService } from './providers/geo.service';
import { MapPartitionerService } from './providers/map-partitioner.service';
import { AnimalController } from './controllers/animal-location.controller';
import { AnimalInterestPointController } from './controllers/animal-interest-point.controller';
import { AnimalLocationService } from './services/animal-location.service';
import { AnimalInterestPointService } from './services/animal-interest-point.service';
import { CsvReader } from './services/csv-reader.service';
import { SRTMService } from './providers/srtm.service';


import { JwtModule } from '@nestjs/jwt';
import { PassportModule } from '@nestjs/passport';
import { AuthService } from './auth/auth.service';
import { JwtStrategy } from './jwt.strategy';
import { AuthModule } from './auth/auth.module';
import { AuthController } from './auth/auth.controller';

@Module({
<<<<<<< HEAD
  imports: [
    PassportModule.register({ defaultStrategy: 'jwt' }),
    JwtModule.register({
      secretOrPrivateKey: 'secretKey',
      signOptions: {
        expiresIn: 3600,
      },
    }),
   // AppModule,
  ],
  controllers: [MapController, UserController,AuthController],
  providers: [MapUpdaterService, ShortestPathService, DatabaseService, UserService,AuthService, JwtStrategy],
  exports: [PassportModule, AuthService],
=======
  imports: [],
  controllers: [
    MapController,
    UserController,
    AnimalController,
    AnimalInterestPointController,
  ],
  providers: [
    MapUpdaterService,
    ShortestPathService,
    DatabaseService,
    UserService,
    OverpassService,
    GeoService,
    MapPartitionerService,
    AnimalLocationService,
    AnimalInterestPointService,
    CsvReader,
    SRTMService,
  ],
>>>>>>> a40d32de
})

export class AppModule {}<|MERGE_RESOLUTION|>--- conflicted
+++ resolved
@@ -24,7 +24,6 @@
 import { AuthController } from './auth/auth.controller';
 
 @Module({
-<<<<<<< HEAD
   imports: [
     PassportModule.register({ defaultStrategy: 'jwt' }),
     JwtModule.register({
@@ -33,19 +32,15 @@
         expiresIn: 3600,
       },
     }),
-   // AppModule,
   ],
-  controllers: [MapController, UserController,AuthController],
-  providers: [MapUpdaterService, ShortestPathService, DatabaseService, UserService,AuthService, JwtStrategy],
-  exports: [PassportModule, AuthService],
-=======
-  imports: [],
   controllers: [
     MapController,
     UserController,
     AnimalController,
     AnimalInterestPointController,
   ],
+  controllers: [MapController, UserController,AuthController],
+  providers: [MapUpdaterService, ShortestPathService, DatabaseService, UserService,AuthService, JwtStrategy],
   providers: [
     MapUpdaterService,
     ShortestPathService,
@@ -59,7 +54,7 @@
     CsvReader,
     SRTMService,
   ],
->>>>>>> a40d32de
+  exports: [PassportModule, AuthService],
 })
 
 export class AppModule {}