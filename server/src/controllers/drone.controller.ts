import { Controller, Get, Query, Post, Body, UseGuards, Request } from '@nestjs/common';
import { DroneService } from '../services/drone.service';
import { Drone } from '../entity/drone.entity';
import { AdminGuard } from '../auth/admin.guard';
import { AuthGuard } from '@nestjs/passport';
import { DroneRoute } from 'src/entity/drone-route.entity';
import { MailService } from 'src/services/mail.service';
import { options } from 'superagent';
import { AuthService } from 'src/auth/auth.service';
import { controllers } from 'src/app.controllers';

 @UseGuards(AuthGuard('jwt'))
@Controller()
export class DroneController {
  constructor(private readonly droneService: DroneService,
              private readonly mailService : MailService,
              private readonly authService : AuthService ) {}

  @Post('addDrone')
  async addDrone(@Body() body): Promise<boolean> {
    return await this.droneService.addDrone(
      body.name,
      body.avgSpeed,
      body.avgFlightTime,
      body.speed,
      body.flightTime,
      body.lon,
      body.lat,
    );
  }

  @Post('updateDronePosition')
  async updateDrone(@Body() body): Promise<boolean> {
    return await this.droneService.updateDronePosition(
      body.droneId,
      body.longitude,
      body.latitude,
    );
  }

  @Post('deactivateDrone')
  async deactivateDrone(@Body() body): Promise<boolean> {
    return await this.droneService.deactivateDrone(body.id);
  }

  @Post('getDrones')
  async getDrones(): Promise<Drone[]> {
    return await this.droneService.getDrones();
  }

  @Post('updateDrones')
  async updateDrones(@Body() body: { drones: Drone[] }): Promise<boolean> {
    return await this.droneService.updateDrones(body.drones);
  }

<<<<<<< HEAD
  /**
   * example of body: {"id":1,"points": [{"1":[{"lng":25.144,"lat":2484}],
   * "2":[{"lng":25.145,"lat":24.83}],"3":[{"lng":25.146,"lat":24.84}],
   * "4":[{"lng":25.144,"lat":24.84}]}]}
   * @param body 
   */
  @Post('addDroneRoute')
  async addDroneRoute(@Body() body): Promise<boolean> {
    return await this.droneService.addDroneRoute(body.id, body.points);
=======
  @Post('selectDroneRoute')
  async selectDroneRoute(@Body() body, @Request() req): Promise<boolean> {
    const user = req.user;
    
  
     let res = await this.droneService.selectDroneRoute(body.droneId, body.points);
     console.log('The info extracted from the request  ',user)

     const droneT = await this.droneService.getDrone(body.droneId)

    if(res){
      let tokenT = await this.authService.createToken(user.email)
     
      
      let cArray = {
          droneId : body.droneId,
          token : tokenT.accessToken,
          points : body.points,
          droneSpeed : droneT.avgSpeed,
      }    

        console.log('The drone array ',cArray)
      //console.log('The drone  ',droneT)
      //console.log(Buffer.from('Hello World!').toString('base64'));
      var encodedString = Buffer.from(JSON.stringify(cArray)).toString('base64')

      await this.mailService.send({
        subject: `You route is ready`,
        template: 'route.twig',
        templateParams: {
          routeString : encodedString,
        },
        to: user.email,
      });
      return true;
      
    }
    else {
      return false;
    }
>>>>>>> 4a3f7899
  }

  @Post('updateDroneRoute')
  async updateDroneRoute(@Body() body): Promise<boolean> {
    return await this.droneService.updateDroneRoute(
      body.id,
      body.points,
      body.percent,
    );
  }

  @Post('deactivateDroneRoute')
  async deactivateDroneRoute(@Body() body): Promise<boolean> {
    return await this.droneService.deactivateDroneRoute(body.id);
  }

  @Post('getDroneRoutes')
  async getDroneRoutes(): Promise<DroneRoute[]> {
    return await this.droneService.getDroneRoutes();
  }
}<|MERGE_RESOLUTION|>--- conflicted
+++ resolved
@@ -53,17 +53,6 @@
     return await this.droneService.updateDrones(body.drones);
   }
 
-<<<<<<< HEAD
-  /**
-   * example of body: {"id":1,"points": [{"1":[{"lng":25.144,"lat":2484}],
-   * "2":[{"lng":25.145,"lat":24.83}],"3":[{"lng":25.146,"lat":24.84}],
-   * "4":[{"lng":25.144,"lat":24.84}]}]}
-   * @param body 
-   */
-  @Post('addDroneRoute')
-  async addDroneRoute(@Body() body): Promise<boolean> {
-    return await this.droneService.addDroneRoute(body.id, body.points);
-=======
   @Post('selectDroneRoute')
   async selectDroneRoute(@Body() body, @Request() req): Promise<boolean> {
     const user = req.user;
@@ -104,7 +93,6 @@
     else {
       return false;
     }
->>>>>>> 4a3f7899
   }
 
   @Post('updateDroneRoute')
