--- conflicted
+++ resolved
@@ -68,16 +68,12 @@
   }
 
   @Post('getCellHotspots')
-<<<<<<< HEAD
-  async getCellHotspots(@Body() body) {
-=======
   async getCellHotspots(@Body() body): Promise<Array<{
     lon: number;
     lat: number;
     cellId: number;
     weight: number;
   }>> {
->>>>>>> 8acfb30a
     return await this.mapService.getCellHotspots(body.time);
   }
 }