--- conflicted
+++ resolved
@@ -12,14 +12,8 @@
 import { AnimalLocation } from '../entity/animal-location.entity';
 import { Species } from '../entity/animal-species.entity';
 import { providers } from '../app.providers';
-//
 import { imports } from '../app.imports';
-<<<<<<< HEAD
 import { controllers } from '../app.controllers';
-=======
-import { AppModule } from '../app.module';
-
->>>>>>> 526024a5
 
 //not sure if 10000 is long enough
 jest.setTimeout(10000);
@@ -29,15 +23,9 @@
 
 beforeAll(async () => {
   const module: TestingModule = await Test.createTestingModule({
-<<<<<<< HEAD
     imports:imports,
     controllers:controller,
     providers:providers
-=======
-    imports : imports,
-     controllers: controller,
-     providers : providers
->>>>>>> 526024a5
   }).compile();
 
   controller = await module.get<DatabaseService>(DatabaseService);
