import { Injectable } from '@nestjs/common';
import { createConnection, Connection } from 'typeorm';
import { User } from '../entity/user.entity';
import { AnimalLocation } from '../entity/animal-location.entity';
import { AnimalInterestPoint } from '../entity/animal-interest-point.entity';
<<<<<<< HEAD
import { Ranger } from '../entity/ranger.entity';
import { PoachingIncident } from '../entity/poaching-incident.entity';
import { PoachingIncidentType } from '../entity/poaching-incident-type.entity';
import { MapData } from '../entity/map-data.entity';
import { ReserveConfiguration } from '../entity/reserve-configuration.entity';
import { ModelData } from '../entity/model.entity';
import { Species } from '../entity/animal-species.entity';
=======
import { Drone } from '../entity/drone.entity'
import { DroneRoute } from '../entity/drone-route.entity';
>>>>>>> ee02c92b

@Injectable()
export class DatabaseService {
  private connection: Connection;
  private readyListeners = [];
  private isInitialising = false;

  /**
   * Usage:
   * const users = (await new DatabaseService().getConnection()).getRepository(User);
   */
  getConnection(): Promise<Connection> {
    return new Promise(async resolve => {
      if (this.connection) {
        return resolve(this.connection);
      }

      this.readyListeners.push(resolve);
      if (this.isInitialising) {
        return;
      }
      this.isInitialising = true;

      this.connection = await createConnection({
        type: 'sqlite',
        database: 'database.sqlite',
<<<<<<< HEAD
        entities: [
          User,
          AnimalLocation,
          AnimalInterestPoint,
          MapData,
          ReserveConfiguration,
          PoachingIncident,
          PoachingIncidentType,
          Ranger,
          ModelData,
          Species,
        ],
=======
        entities: [User, AnimalLocation, AnimalInterestPoint, Drone, DroneRoute],
>>>>>>> ee02c92b
        synchronize: true,
        logging: false,
      });

      while (this.readyListeners.length) {
        this.readyListeners[0](this.connection);
        this.readyListeners.shift();
      }
    });
  }
}<|MERGE_RESOLUTION|>--- conflicted
+++ resolved
@@ -3,7 +3,6 @@
 import { User } from '../entity/user.entity';
 import { AnimalLocation } from '../entity/animal-location.entity';
 import { AnimalInterestPoint } from '../entity/animal-interest-point.entity';
-<<<<<<< HEAD
 import { Ranger } from '../entity/ranger.entity';
 import { PoachingIncident } from '../entity/poaching-incident.entity';
 import { PoachingIncidentType } from '../entity/poaching-incident-type.entity';
@@ -11,10 +10,8 @@
 import { ReserveConfiguration } from '../entity/reserve-configuration.entity';
 import { ModelData } from '../entity/model.entity';
 import { Species } from '../entity/animal-species.entity';
-=======
 import { Drone } from '../entity/drone.entity'
 import { DroneRoute } from '../entity/drone-route.entity';
->>>>>>> ee02c92b
 
 @Injectable()
 export class DatabaseService {
@@ -41,7 +38,6 @@
       this.connection = await createConnection({
         type: 'sqlite',
         database: 'database.sqlite',
-<<<<<<< HEAD
         entities: [
           User,
           AnimalLocation,
@@ -53,10 +49,9 @@
           Ranger,
           ModelData,
           Species,
+          Drone,
+          DroneRoute
         ],
-=======
-        entities: [User, AnimalLocation, AnimalInterestPoint, Drone, DroneRoute],
->>>>>>> ee02c92b
         synchronize: true,
         logging: false,
       });
