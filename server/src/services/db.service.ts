import { Injectable } from '@nestjs/common';
import { createConnection, Connection } from 'typeorm';
import { User } from '../entity/user.entity';
import { AnimalLocation } from '../entity/animal-location.entity';
import { AnimalInterestPoint } from '../entity/animal-interest-point.entity';
<<<<<<< HEAD
import { Ranger } from '../entity/ranger.entity';
=======
import { PoachingIncident } from "../entity/poaching-incident.entity";
import { PoachingIncidentType } from "../entity/poaching-incident-type.entity";
import { MapData } from '../entity/map-data.entity'
import { ReserveConfiguration } from '../entity/reserve-configuration.entity';
>>>>>>> 043bc87a

@Injectable()
export class DatabaseService {
  private connection: Connection;
  private readyListeners = [];
  private isInitialising = false;

  /**
   * Usage:
   * const users = (await new DatabaseService().getConnection()).getRepository(User);
   */
  getConnection(): Promise<Connection> {
    return new Promise(async resolve => {
      if (this.connection) {
        return resolve(this.connection);
      }

      this.readyListeners.push(resolve);
      if (this.isInitialising) {
        return;
      }
      this.isInitialising = true;

      this.connection = await createConnection({
        type: 'sqlite',
        database: 'database.sqlite',
<<<<<<< HEAD
        entities: [User, AnimalLocation, AnimalInterestPoint, Ranger],
=======
        entities: [User, AnimalLocation, AnimalInterestPoint, MapData, ReserveConfiguration, PoachingIncident, PoachingIncidentType],
>>>>>>> 043bc87a
        synchronize: true,
        logging: false,
      });

      while (this.readyListeners.length) {
        this.readyListeners[0](this.connection);
        this.readyListeners.shift();
      }
    });
  }
}<|MERGE_RESOLUTION|>--- conflicted
+++ resolved
@@ -3,14 +3,11 @@
 import { User } from '../entity/user.entity';
 import { AnimalLocation } from '../entity/animal-location.entity';
 import { AnimalInterestPoint } from '../entity/animal-interest-point.entity';
-<<<<<<< HEAD
 import { Ranger } from '../entity/ranger.entity';
-=======
 import { PoachingIncident } from "../entity/poaching-incident.entity";
 import { PoachingIncidentType } from "../entity/poaching-incident-type.entity";
 import { MapData } from '../entity/map-data.entity'
 import { ReserveConfiguration } from '../entity/reserve-configuration.entity';
->>>>>>> 043bc87a
 
 @Injectable()
 export class DatabaseService {
@@ -37,11 +34,7 @@
       this.connection = await createConnection({
         type: 'sqlite',
         database: 'database.sqlite',
-<<<<<<< HEAD
-        entities: [User, AnimalLocation, AnimalInterestPoint, Ranger],
-=======
-        entities: [User, AnimalLocation, AnimalInterestPoint, MapData, ReserveConfiguration, PoachingIncident, PoachingIncidentType],
->>>>>>> 043bc87a
+        entities: [User, AnimalLocation, AnimalInterestPoint, MapData, ReserveConfiguration, PoachingIncident, PoachingIncidentType, Ranger],
         synchronize: true,
         logging: false,
       });
