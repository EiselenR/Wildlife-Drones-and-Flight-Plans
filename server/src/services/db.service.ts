--- conflicted
+++ resolved
@@ -3,11 +3,8 @@
 import { User } from '../entity/user.entity';
 import { AnimalLocation } from '../entity/animal-location.entity';
 import { AnimalInterestPoint } from '../entity/animal-interest-point.entity';
-<<<<<<< HEAD
 import { ReserveConfiguration } from '../entity/reserve-configuration.entity';
-=======
-import { MapData } from '../entity/map-data.entity'
->>>>>>> f542692a
+import { MapData } from '../entity/map-data.entity';
 
 @Injectable()
 export class DatabaseService {
@@ -34,11 +31,7 @@
       this.connection = await createConnection({
         type: 'sqlite',
         database: 'database.sqlite',
-<<<<<<< HEAD
-        entities: [User, AnimalLocation, AnimalInterestPoint, ReserveConfiguration],
-=======
-        entities: [User, AnimalLocation, AnimalInterestPoint, MapData],
->>>>>>> f542692a
+        entities: [User, AnimalLocation, AnimalInterestPoint, ReserveConfiguration, MapData],
         synchronize: true,
         logging: false,
       });
