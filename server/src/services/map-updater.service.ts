import { Injectable } from '@nestjs/common';

import { OverpassService } from './overpass.service';
import { MapPartitionerService } from './map-partitioner.service';

import { DatabaseService } from './db.service';
import { MapDataService } from '../services/map-data.service';
import { ReserveConfiguration } from '../entity/reserve-configuration.entity';
<<<<<<< HEAD
=======
import { MapDataService } from '../services/map-data.service';
>>>>>>> fd1fcc0b

@Injectable()
export class MapUpdaterService {
  constructor(
    private overpass: OverpassService,
    private mapPartitioner: MapPartitionerService,
    private databaseService: DatabaseService,
  ) {}

  /**
   * Updates the map given the name of a reserve
   * @param name The name of the reserve
   */
  async updateMap(name: string) {
    const { reserve, features } = await this.getMapFeatures(name);

    const grid = await this.mapPartitioner.partitionMap(reserve, features, 1);

    console.log('grid', grid);

    const dbConn = await this.databaseService.getConnection();
    const reserveConfigCon = await dbConn.getRepository(ReserveConfiguration);

    let reserveConfig: ReserveConfiguration = {reserveName: name, cellSize: '1'};
    await reserveConfigCon.save(reserveConfig);

    return {
      ...features,
      reserve,
      grid,
    };
  }

  async getMapFeatures(name: string) {
    // tslint:disable-next-line:no-console
    console.log('map name', name);
    name = name.replace(/[\[\]()"']/, ''); // sanitise

    const reserves = await this.overpass.query(`relation["name"="${name}"];
      (._;>;);
      out geom;
    `);
    // tslint:disable-next-line:no-console
    console.log('reserves', reserves.features.length);

    //map service instance
    let mapData = new MapDataService(this.databaseService);

    //save to table
    await mapData.addMapData('reserve', reserves.features);

    const dams = await this.overpass
      .query(`area["name"="${name}"]->.boundaryarea;
      (
        (
          (
            nwr(area.boundaryarea)[water];
            nwr(area.boundaryarea)[natural="water"];
          ); -
          nwr(area.boundaryarea)[waterway];
        );
        - nwr(area.boundaryarea)[intermittent=yes];
      );
      (._;>;);
      out geom;
      >;`);
    // tslint:disable-next-line:no-console
    console.log('dams', dams.features.length);

    // //save to table
    await mapData.addMapData('dams', dams.features);

    const rivers = await this.overpass
      .query(`area["name"="${name}"]->.boundaryarea;
    (
      nwr(area.boundaryarea)[waterway=river];
      - nwr(area.boundaryarea)[intermittent=yes];
    );
    (._;>;);
    out geom;
    >;`);
    // tslint:disable-next-line:no-console
    console.log('rivers', rivers.features.length);

    //save to table
    await mapData.addMapData('rivers', rivers.features);

    const intermittentWater = await this.overpass
      .query(`area["name"="${name}"]->.boundaryarea;
      (
        nwr(area.boundaryarea)[water][intermittent=yes];
        nwr(area.boundaryarea)[natural=water][intermittent=yes];
        nwr(area.boundaryarea)[waterway][intermittent=yes];
      );
      out geom;`);
    // tslint:disable-next-line:no-console
    console.log('intermittent', intermittentWater.features.length);

    //save to table
    await mapData.addMapData('intermittent', intermittentWater.features);

    const roads = await this.overpass
      .query(`area["name"="${name}"]->.boundaryarea;
    (
      nwr(area.boundaryarea)[highway];
      nwr(area.boundaryarea)[route=road];
    );
    out geom;`);
    // tslint:disable-next-line:no-console
    console.log('roads', roads.features.length);

    //save to table
    await mapData.addMapData('roads', roads.features);

    const residential = await this.overpass
      .query(`area["name"="${name}"]->.boundaryarea;
      (
        nwr(area.boundaryarea)[landuse=residential];
        nwr(area.boundaryarea)[barrier=fence];
      );
      out geom;`);

    //save to table
    await mapData.addMapData('residential', residential.features);

    // tslint:disable-next-line:no-console
    console.log('residential', residential.features.length);
    // tslint:disable-next-line:no-console
    console.log('downloaded map data');

    const reserve = reserves.features[0];

    return {
      reserve,
      features: {
        dams: dams.features,
        rivers: rivers.features,
        intermittentWater: intermittentWater.features,
        roads: roads.features,
        residential: residential.features,
      },
    };
  }

  /**
   * Returns a list of reserves in a given bounding box
   * @param left
   * @param bottom
   * @param right
   * @param top
   */
  async findReservesInArea(left, bottom, right, top) {
    const query = `nwr[leisure=nature_reserve](${bottom},${left},${top},${right});(._;>;);out;`;
    return await this.overpass.query(query);
  }
}<|MERGE_RESOLUTION|>--- conflicted
+++ resolved
@@ -6,10 +6,7 @@
 import { DatabaseService } from './db.service';
 import { MapDataService } from '../services/map-data.service';
 import { ReserveConfiguration } from '../entity/reserve-configuration.entity';
-<<<<<<< HEAD
-=======
 import { MapDataService } from '../services/map-data.service';
->>>>>>> fd1fcc0b
 
 @Injectable()
 export class MapUpdaterService {
