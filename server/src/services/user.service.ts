import { Injectable } from '@nestjs/common';
import { DatabaseService } from './db.service';
import { User } from '../entity/user.entity';
import * as bcrypt from 'bcrypt';
import { JwtPayload } from '../auth/jwt-payload.interface';
import * as mailer from 'nodemailer';
import { ConfigService } from './config.service';
import { MailService } from './mail.service';
import * as RandExp from 'randexp';

@Injectable()
export class UserService {
  private readonly NUM_LOGIN_ATTEMPTS = this.config.getConfig().auth.otp.attempts;
  private readonly EXPIRY_TIME = this.config.getConfig().auth.otp.expiryTime;

  constructor(
    private readonly databaseService: DatabaseService,
    private readonly mailService: MailService,
    private readonly config: ConfigService,
  ) {}

  /**
   * gets all users that are active, returns the users id,name,surname,email and job title
   */
  async getAllUsers(): Promise<User[]> {
    const con = await this.databaseService.getConnection();
    return await con
      .getRepository(User)
      .createQueryBuilder('user')
      .select([
        'user.id',
        'user.name',
        'user.surname',
        'user.email',
        'user.jobType',
      ])
      .where('user.active = true')
      .getMany();
  }

  /**
   * Sends a one-time PIN to the user for 2FA.
   * If the user's token has already been set, and the epiry time of the
   * token has not yet passed, the set token is re-sent.
   * Otherwise, the number of login attempts is reset, and a new pin
   * is generated and sent.
   * @param email The user's email address
   */
  async loginEmail(email): Promise<boolean> {
    const con = await this.databaseService.getConnection();
    const usersRepo = con.getRepository(User);

    const existingUser = await usersRepo.findOne({
      where: {
        email,
        //active : 'true',
      },
    });

    // if the email does not match a user, return false
    if (!existingUser) {
      return false;
    }


    // check that the user is within their number of login attempts
    // if the epiry date of the code has passed, we can create a new OTP
    // otherwise, we re-send the assigned OTP
    let reSending = true;
    if (existingUser.codeExpires <= new Date()) {
      existingUser.loginAttemptsRemaining = this.NUM_LOGIN_ATTEMPTS;
      reSending = false;
    }

    // generate an OTP
    const otpPattern = new RandExp(this.config.getConfig().auth.otp.pattern);
    const otp = reSending
      ? existingUser.code
      : otpPattern.gen();

    // set the user's OTP in the database
    existingUser.code = otp;

    // send th email out
    await this.mailService.send({
      subject: `Your one time PIN is: ${otp}`,
      template: 'otp.twig',
      templateParams: {
        otp,
        timeout: Math.floor(this.EXPIRY_TIME / 60000),
      },
      to: email,
    });

    existingUser.codeExpires = new Date(new Date().getTime() + this.EXPIRY_TIME);

    await usersRepo.save(existingUser);

    return true;
  }

  /**
   * Attempts to verify an OTP with the given username and password.
   * If the OTP does not match, it decrements the number of login attempts
   * remaining. If the number of login attempts is <= 0, the use will not be
   * permitted to log in until a new OTP is generated.
   * @param email The user's email address
   * @param password The user's password
   * @param otp The One Time PIN sent to the user
   */
  async loginPin(email: string, password: string, otp: string): Promise<{
    status: boolean;
    message: string;
  }> {
    // remove all hyphens from otp in case user entered them
    otp = otp.replace(/\-/g, '');

    const con = await this.databaseService.getConnection();
    const usersRepo = con.getRepository(User);

    const existingUser = await usersRepo.findOne({
      where: {
        email,
      },
    });

    if (!existingUser) {
      console.log('the user does not exist');
      return {
        status: false,
        message: 'The user does not exist',
      };
    }

    // if the expiry time has passed, send the OTP again
    if (existingUser.codeExpires <= new Date()) {
      this.loginEmail(email); // re-send the One Time Pin
      return {
        status: false,
        message: 'The OTP expired. Please enter new OTP.',
      };
    }

    // check that the password and OTP both match
    // if they do not, decrement the number of login attempts
    if (
      existingUser.loginAttemptsRemaining > 0 &&
      bcrypt.compareSync(password, existingUser.password) &&
      existingUser.code.replace(/\-/g, '') === otp
    ) {
      return {
        status: true,
        message: 'Successfully logged in',
      };
    }

    // reduce number of login attempts remaining
    existingUser.loginAttemptsRemaining--;
    await usersRepo.save(existingUser);

    // if the user has run out of login attempts
    // they must wait for the pin to expire
    if (existingUser.loginAttemptsRemaining <= 0) {
      const timeRemaining = (existingUser.codeExpires.getTime() - Date.now()) / 1000;
      return {
        status: false,
        message: `You have exceeded the number of login attempts. Wait ${Math.round(timeRemaining)} seconds.`,
      };
    }

    return {
      status: false,
      message: `Incorrect OTP or password. ${existingUser.loginAttemptsRemaining} attempt${existingUser.loginAttemptsRemaining > 1 ? 's' : ''} remaining.`
    };
  }

    async reset(email,otpTemp): Promise<boolean> {
     
      const con = await this.databaseService.getConnection();
      const usersRepo = con.getRepository(User);
  
      const existingUser = await usersRepo.findOne({
        where: {
          email,
          active : '1',
          code : otpTemp
        },
      });
      //console.log('The entered otp ',otpTemp)

     // console.log('The entered otp ',existingUser.code)
  
      // if the email does not match a user, return false
      if (!existingUser) {
        return false;
      }
  
  
      // check that the user is within their number of login attempts
      // if the epiry date of the code has passed, we can create a new OTP
      // otherwise, we re-send the assigned OTP
      let reSending = true;
      if (existingUser.codeExpires <= new Date()) {
        existingUser.loginAttemptsRemaining = this.NUM_LOGIN_ATTEMPTS;
        reSending = false;
      }
  
      console.log("The old expiry time",existingUser.codeExpires)
      // generate an OTP
      const otpPattern = new RandExp(this.config.getConfig().auth.otp.pattern);
      console.log("The new expiry time",existingUser.codeExpires)
      await usersRepo.save(existingUser);
      //const passwordPattern = new RandExp(/(?=^.{8,}$)(?=.*\d)(?=.*[a-z])(?=.*[A-Z])(?!.*\s)[0-9a-zA-Z!@#$%^&*()]*$/);
      const otp = reSending
        ? existingUser.code
        : otpPattern.gen() 
  
        let tempPass =  Math.floor(10000 + Math.random() * 90000);
        const newPass = tempPass.toString();
      // set the user's OTP in the database
      existingUser.code = otp;
      // send th email out
      await this.mailService.send({
        subject: `Your new password is : ${newPass}`,
        template: 'reset.twig',
        templateParams: {
          otp: otp,
          pass : newPass,
        },
        to: email,
      });
  
      existingUser.codeExpires = new Date(new Date().getTime() + this.EXPIRY_TIME);
      const temp = bcrypt.hashSync(newPass, 10);
      existingUser.password = temp;
      console.log("The newly hashed password ", temp);
      await usersRepo.save(existingUser);
  
      return true;
    }
  
  

  /**
   * Validates the received password against the minimum password requirements.
   * Sends a boolean value as a response.
   * Matches a string of 8 or more characters.
   * That contains at least one digit.
   * At least one lowercase character.
   * At least one uppercase character.
   * And can contain some special characters.
   * @param password The user's password
   */
  passRequirements(password) {
    var re = /(?=^.{8,}$)(?=.*\d)(?=.*[a-z])(?=.*[A-Z])(?!.*\s)[0-9a-zA-Z!@#$%^&*()]*$/;
    // Test returns true of false
    console.log(re.test(password));
    return re.test(password);
  }

  /**
   * Adds user give name,surname,email,password and job (administrator or pilot)
   * @param name
   * @param email
   * @param password
   * @param job
   * @param surname
   */
  async addUser(name, email, password, job, surname): Promise<boolean> {
    if (this.passRequirements(password)) {
      const con = await this.databaseService.getConnection();
      const user = new User();
      user.name = name;
      user.email = email;
      user.password = password;
      user.jobType = job;
      user.surname = surname;
      user.loginAttemptsRemaining = 3;
      user.active = true;

      const insertedUser = await con.getRepository(User).save(user);

      return !!insertedUser;
    } else {
      return false;
    }
  }

  async sendEmailToAllAdmins(subject,message)
  {
    const con = await this.databaseService.getConnection();
    const admins = await con
      .getRepository(User)
      .createQueryBuilder('user')
      .select([
        'user.email',
      ])
      .where('user.active = true and user.jobType="administrator"')
      .getMany();

      admins.forEach(async admin => {
        await this.mailService.send({
          subject: subject,
          template: 'defaultEmail.twig',
          templateParams: {
            message,
          },
          to: admin.email,
        });
      });

  }

  /**
   * updates user given a user id and any parameter, not all parameters have to be sent
   * @param id
   * @param name
   * @param surname
   * @param email
   * @param jobType
   */
  async updateUser(id, name, surname, email, jobType) {
    const con = await this.databaseService.getConnection();
    const user = await con.getRepository(User).findOne(id);

    if (!user) {
      console.log('User ' + id + ' was not found');
      return false;
    }

    try {
      user.name = name;
      user.surname = surname;
      user.email = email;
      user.jobType = jobType;
      // tslint:disable-next-line:no-console
      const updatedDrone = await con.getRepository(User).save(user);
      console.log('User was updated with id: ' + user.id);
      return updatedDrone != null;
    } catch (error) {
      console.log('User was not updated');
      return false;
    }
  }

  async getJobType(email) {
    const con = await this.databaseService.getConnection();
    const user = await con.getRepository(User).findOne({ email: email });

    return user.jobType;
  }

  /**
   * Deactivates user given the user id
   * @param id
   */
  async deactivateUser(id) {
    const con = await this.databaseService.getConnection();
    const user = await con.getRepository(User).findOne({ id: id });

    if (!user) {
      console.log('User ' + id + ' was not found');
      return false;
    }

    try {
      user.active = false;
      // tslint:disable-next-line:no-console
      const updatedDrone = await con.getRepository(User).save(user);
      console.log('User was deactivated with id: ' + user.id);
      return updatedDrone != null;
    } catch (error) {
      console.log('User was not deactivated');
      return false;
    }
  }

  async validateUser(payload: JwtPayload) {
<<<<<<< HEAD
=======
    //console.log(JSON.stringify(payload));
>>>>>>> 48731d2d
    const con = await this.databaseService.getConnection();
    return await con.getRepository(User).findOne({
      where: {
        email: payload.email,
      },
    });
  }
}<|MERGE_RESOLUTION|>--- conflicted
+++ resolved
@@ -376,10 +376,6 @@
   }
 
   async validateUser(payload: JwtPayload) {
-<<<<<<< HEAD
-=======
-    //console.log(JSON.stringify(payload));
->>>>>>> 48731d2d
     const con = await this.databaseService.getConnection();
     return await con.getRepository(User).findOne({
       where: {
