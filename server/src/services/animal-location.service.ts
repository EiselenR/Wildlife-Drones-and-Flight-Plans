import { Injectable } from '@nestjs/common';
import { DatabaseService } from './db.service';
import { AnimalLocation } from '../entity/animal-location.entity';
import { CsvReader } from './csv-reader.service';
import { MapUpdaterService } from './map-updater.service';
import { GeoService, GeoSearchSet } from './geo.service';
import { SRTMService } from './srtm.service';
import bbox from '@turf/bbox';
import { lengthToDegrees } from '@turf/helpers';
import { Species } from '../entity/animal-species.entity';
import { ReserveConfiguration } from '../entity/reserve-configuration.entity';

const LOCATION_BIAS = lengthToDegrees(300, 'meters');

@Injectable()
export class AnimalLocationService {
  constructor(
    private readonly databaseService: DatabaseService,
    private readonly csvReader: CsvReader,
    private readonly mapUpdater: MapUpdaterService,
    private readonly geo: GeoService,
    private readonly altitude: SRTMService,
  ) {}

    /**
   * Adds animal tracking data to the system
   * Returns a value of true if the function executed sucessfully
   * @param animalId The identification number of the animal in the system
   * @param date The date the data was added to
   * @param animalSpecies The type of species the animal is
   * @param temp Temperature recorded 
   * @param habitat The animal habitat
   * @param lon The longtitude coordinate of the drone's location
   * @param lat The latitude coordinate  of the drone's location
   */

  async addAnimalLocationData(
    animalId: string,
    date: Date,
    lon: number,
    lat: number,
    animalSpecies: string,
    temp: number,
    habitat: string,
  ): Promise<boolean> {
    const con = await this.databaseService.getConnection();
    // let animalLocations = new AnimalLocation();

    const animalSpeciseType = await con
      .getRepository(Species)
      .findOne({ species: animalSpecies });

    if (animalSpeciseType == undefined) {
      console.log('Species not found');
      return false;
    } else {
      console.time('get map data');

      const reserve = await con.getRepository(ReserveConfiguration).findOne({});

      const mapData = await this.mapUpdater.getMapFeatures(reserve.reserveName); // TODO: make dynamic based on database reserve selection

      const bounds = bbox(mapData.reserve);
      console.time('feature searchers');
      const featureSearchers: { [s: string]: GeoSearchSet } = Object.keys(
        mapData.features,
      ).reduce((searchers, featureName) => {
        searchers[featureName] = this.geo.createFastSearchDataset(
          mapData.features[featureName],
        );
        return searchers;
      }, {});
      console.timeEnd('feature searchers');

      console.timeEnd('get map data');

      const latitude = parseFloat(lat.toString());
      const longitude = parseFloat(lon.toString());
      const locationBounds = [
        longitude - LOCATION_BIAS, // left
        latitude - LOCATION_BIAS, // bottom
        longitude + LOCATION_BIAS, // right
        latitude + LOCATION_BIAS, // top
      ];

      const altitudeInfo = await this.altitude.getAltitude(
        locationBounds,
        bounds,
      );

      const entryDate = new Date(date);

      let damDis = featureSearchers.dams.getNearest(lon, lat).distance;
      let riverDis = featureSearchers.rivers.getNearest(lon, lat)
      .distance
      let roadsDis = featureSearchers.roads.getNearest(lon, lat).distance;
      let residentialDis = featureSearchers.residential.getNearest(
        lon,
        lat,
      ).distance;
      let intermittentWaterDis = featureSearchers.intermittentWater.getNearest(
        lon,
        lat,
      ).distance;
      let streamsDis = featureSearchers.dams.getNearest(lon, lat).distance;

      if (damDis == null) {
        damDis = -100;
      }
      if (riverDis == null) {
        riverDis = -100;
      }
      if (roadsDis == null) {
        roadsDis = -100;
      }
      if (residentialDis == null) {
        residentialDis = -100;
      }
      if (intermittentWaterDis == null) {
        intermittentWaterDis = -100;
      }
      if (streamsDis == null) {
        streamsDis = -100;
      }

      try {
        const animalLocations: AnimalLocation = {
          animalId: animalId,
          latitude: lat,
          longitude: lon,
          timestamp: entryDate,
          temperature: temp,
          habitat: habitat,
          month: entryDate.getMonth() + 1,
          time: entryDate.getHours() * 60 + entryDate.getMinutes(),
          distanceToDams: damDis,
          distanceToRivers: riverDis,
          distanceToRoads: roadsDis,
          distanceToResidences: residentialDis,
          distanceToIntermittentWater: intermittentWaterDis,
          altitude: altitudeInfo.averageAltitude,
          slopiness: altitudeInfo.variance,
          species: animalSpeciseType,
          distanceStreams: streamsDis,
          active: true,
        };

        const addedAnimalLocation = await con
          .getRepository(AnimalLocation)
          .save(animalLocations);

        console.log(
          'Saved a new animal loction with id: ' + animalLocations.id,
        );

        return addedAnimalLocation != null;
      } catch (error) {
        console.log(error);
        console.log('animal location was not saved');
        return false;
      }
    }   
  }


   /**
   * Used to upload csv files containg tracking data about various animals  
   * Returns a value of true if the function executed sucessfully
   * @param filename The csv file to be uploaded with animal data in it
   */
  async addAnimalLocationDataCSV(filename): Promise<void> {
    const csvFile = filename;
    const MAX_BUFFER_SIZE = 50000;
    let buffer: AnimalLocation[] = [];

    const conn = await this.databaseService.getConnection();
    const animalLocations = conn.getRepository(AnimalLocation);

    const animalSpeciesType = await JSON.parse(
      JSON.stringify(await conn.getRepository(Species).find()),
    );

    //console.log("type: " + JSON.stringify(animalSpeciseType));
    //console.log("type 0 id: " + JSON.stringify(animalSpeciseType[0]['id']));

    console.time('get map data');

    const reserve = await conn.getRepository(ReserveConfiguration).findOne({});

    const mapData = await this.mapUpdater.getMapFeatures(reserve.reserveName); // TODO: make dynamic based on database reserve selection

    const bounds = bbox(mapData.reserve);
    console.time('feature searchers');
    const featureSearchers: { [s: string]: GeoSearchSet } = Object.keys(
      mapData.features,
    ).reduce((searchers, featureName) => {
      searchers[featureName] = this.geo.createFastSearchDataset(
        mapData.features[featureName],
      );
      return searchers;
    }, {});
    console.timeEnd('feature searchers');

    console.timeEnd('get map data');

    const csvReader = this.csvReader.readCSV(csvFile);

    let countInserted = 0;

    const insertRow = () => {
      csvReader.pause();
      const bufferSize = buffer.length;
      const rowsToInsert = buffer;
      buffer = [];

      animalLocations
        .save(rowsToInsert, {
          chunk: 100,
        })
        .then(() => {
          countInserted += bufferSize;
          console.log('================== inserted', countInserted);
          csvReader.resume();
        });
    };

    let id = 0;
    csvReader.onData(async row => {
      id++;
      const idCopy = id;
      await new Promise(resolve => setTimeout(resolve, 0));
      console.log('inserting', idCopy);

      if (typeof row === 'undefined') {
        // end of csv - insert the remaining rows
        insertRow();
        return;
      }

      // row = JSON.stringify(row)

      const lat = parseFloat(row['location-lat']);
      const lng = parseFloat(row['location-long']);
      const locationBounds = [
        lng - LOCATION_BIAS, // left
        lat - LOCATION_BIAS, // bottom
        lng + LOCATION_BIAS, // right
        lat + LOCATION_BIAS, // top
      ];

      console.log('lat: ' + lat);

      const altitudeInfo = await this.altitude.getAltitude(
        locationBounds,
        bounds,
      );

      const rowDate = new Date(row.timestamp);

      // console.log('row: ' + JSON.stringify(row) );

      // console.log('row species: ' + await row['species'])

      let species;
      let leng = animalSpeciesType.length;

      for (let a = 0; a < leng; a++) {
        if (row['species'] == animalSpeciesType[a]['species']) {
          species = animalSpeciesType[a]['id'];
          a += leng;
        }
      }

      let damDis = featureSearchers.dams.getNearest(lng, lat).distance;
      let riverDis = featureSearchers.rivers.getNearest(lng, lat)
      .distance
      let roadsDis = featureSearchers.roads.getNearest(lng, lat).distance;
      let residentialDis = featureSearchers.residential.getNearest(
        lng,
        lat,
      ).distance;
      let intermittentWaterDis = featureSearchers.intermittentWater.getNearest(
        lng,
        lat,
      ).distance;
      let streamsDis = featureSearchers.dams.getNearest(lng, lat).distance;

      if (damDis == null) {
        damDis = -100;
      }
      if (riverDis == null) {
        riverDis = -100;
      }
      if (roadsDis == null) {
        roadsDis = -100;
      }
      if (residentialDis == null) {
        residentialDis = -100;
      }
      if (intermittentWaterDis == null) {
        intermittentWaterDis = -100;
      }
      if (streamsDis == null) {
        streamsDis = -100;
      }

      //console.log('species: ' + species);

      try {
        const location: AnimalLocation = {
          animalId: row['individual-local-identifier'],
          latitude: lat,
          longitude: lng,
          timestamp: rowDate,
          temperature: row['external-temperature'],
          habitat: row.habitat,
          month: rowDate.getMonth() + 1,
          time: rowDate.getHours() * 60 + rowDate.getMinutes(),
          id: idCopy,
          distanceToDams: damDis,
          distanceToRivers: riverDis,
          distanceToRoads: roadsDis,
          distanceToResidences: residentialDis,
          distanceToIntermittentWater: intermittentWaterDis,
          altitude: altitudeInfo.averageAltitude,
          slopiness: altitudeInfo.variance,
          species: species,
          distanceStreams: streamsDis,
          active: true,
        };

        buffer.push(location);
        if (buffer.length === MAX_BUFFER_SIZE) {
          insertRow();
        }
      } catch (error) {
        console.log(error);
      }
    });
  }

   /**
   * Returns the table containing all the data in the animal location table 
   * Returns a value of true if the function executed sucessfully
   */
  async getAllAnimalsLocationTableData(): Promise<JSON> {
    const con = await this.databaseService.getConnection();
    const animalData = JSON.parse(
      JSON.stringify(await con.getRepository(AnimalLocation).find()),
    );
    return animalData;
  }
  
  /**
   * Returns information about an individual animal location from the table 
   * Returns a value of true if the function executed sucessfully
   * The information is retrieved from the database
   * @param animalId The identification number of the animal in the system
   */
  async getIndividualAnimalLocationTableData(animalID): Promise<JSON> {
    const con = await this.databaseService.getConnection();
    return JSON.parse(
      JSON.stringify(
        await con.getRepository(AnimalLocation).find({ animalId: animalID }),
      ),
    );
  }
<<<<<<< HEAD
  
  /**
   * Returns information species and their location
   * Returns a value of true if the function executed sucessfully
   * The information is retrieved from the database
   * @param animalId The identification number of the animal in the system
   */
  async getSpeciesLocationTableData(animalSpecies): Promise<JSON> {
=======

  async getSpeciesLocationTableData(animalSpecies: string): Promise<AnimalLocation[]> {
>>>>>>> 5614c60b
    const con = await this.databaseService.getConnection();

    const animalSpeciesType = await con.getRepository(Species).findOne({ species: animalSpecies });

    try {
      return await con
        .getRepository(AnimalLocation)
        .find({ species: animalSpeciesType });
    } catch (error) {
      console.error(error);
      return undefined;
    }
  }
  
  /**
   * Deactivates an animal ID, esentially removing an animal from the system
   * @param animalId The id that the animal is register with on the system
   */
  async deactivateAnimal(animalId): Promise<Boolean> {
    const con = await this.databaseService.getConnection();

    const animal = await con
      .getRepository(AnimalLocation)
      .findOne({ id: animalId });

    try {
      animal.active = false;

      const addedAnimal = await con.getRepository(AnimalLocation).save(animal);
      return true;
    } catch (error) {
      return false;
    }
  }
}<|MERGE_RESOLUTION|>--- conflicted
+++ resolved
@@ -365,19 +365,14 @@
       ),
     );
   }
-<<<<<<< HEAD
-  
-  /**
+
+/**
    * Returns information species and their location
    * Returns a value of true if the function executed sucessfully
    * The information is retrieved from the database
    * @param animalId The identification number of the animal in the system
    */
-  async getSpeciesLocationTableData(animalSpecies): Promise<JSON> {
-=======
-
   async getSpeciesLocationTableData(animalSpecies: string): Promise<AnimalLocation[]> {
->>>>>>> 5614c60b
     const con = await this.databaseService.getConnection();
 
     const animalSpeciesType = await con.getRepository(Species).findOne({ species: animalSpecies });
