--- conflicted
+++ resolved
@@ -1,8 +1,7 @@
 import { Injectable} from '@nestjs/common';
 import { DatabaseService } from './db.service';
 import { AnimalLocation } from '../entity/animal-location';
-<<<<<<< HEAD
-import { CsvReader } from './csv-reader.service'
+import { CsvReader } from './csv-reader.service';
 import { MapUpdaterService } from '../providers/map-updater.service';
 import { GeoService, GeoSearchSet } from '../providers/geo.service';
 import { SRTMService } from '../providers/srtm.service';
@@ -10,9 +9,6 @@
 import { lengthToDegrees } from '@turf/helpers';
 
 const LOCATION_BIAS = lengthToDegrees(300, 'meters');
-=======
-import { CsvReader } from './csv-reader.service';
->>>>>>> be60c893
 
 @Injectable()
 export class AnimalLocationService {
@@ -97,7 +93,6 @@
                 csvReader.resume();
             });
         };
-<<<<<<< HEAD
 
         let id = 0;
         csvReader.onData(async row => {
@@ -105,17 +100,13 @@
             let idCopy = id;
             await new Promise(resolve => setTimeout(resolve, 0));
             console.log('inserting', idCopy);
-=======
->>>>>>> be60c893
 
             if (typeof row === 'undefined') {
                 // end of csv - insert the remaining rows
                 insertRow();
                 return;
             }
-            const rowDate = new Date(row.timestamp);
 
-<<<<<<< HEAD
             const lat = parseFloat(row['location-lat']);
             const lng = parseFloat(row['location-long']);
             const locationBounds = [
@@ -126,9 +117,8 @@
             ];
 
             const altitudeInfo = await this.altitude.getAltitude(locationBounds, bounds);
-=======
+
             const rowDate = new Date(row.timestamp);
->>>>>>> be60c893
 
             const location: AnimalLocation = {
                 animalId: row['individual-local-identifier'],
@@ -156,23 +146,15 @@
         });
     }
 
-<<<<<<< HEAD
-    getAllAnimalLocationTableData(): any {
-        const con =  this.databaseService.getConnection();
-        return con.then(async (data)=>{
-           return await data.getRepository(AnimalLocation).find(); 
-        });
-=======
     async getAllAnimalsLocationTableData(): Promise<JSON> {
         const con = await this.databaseService.getConnection();
-        let animaldata =  JSON.parse(JSON.stringify( await con.getRepository(AnimalLocation).find()));
+        let animaldata = JSON.parse(JSON.stringify( await con.getRepository(AnimalLocation).find()));
         return animaldata;
     }
 
     async getIndividualAnimalLocationTableData(animalID): Promise<JSON> {
-        const con = await this.databaseService.getConnection();       
+        const con = await this.databaseService.getConnection();
         return JSON.parse(JSON.stringify( await con.getRepository(AnimalLocation).find({ animalId : animalID })));
->>>>>>> be60c893
     }
 
 }
