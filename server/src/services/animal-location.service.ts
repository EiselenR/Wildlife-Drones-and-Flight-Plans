--- conflicted
+++ resolved
@@ -96,17 +96,9 @@
         return animaldata;
     }
 
-<<<<<<< HEAD
     async getIndividualAnimalLocationTableData(animalID): Promise<JSON> {
         const con = await this.databaseService.getConnection();       
         return JSON.parse(JSON.stringify( await con.getRepository(AnimalLocation).find({ animalId : animalID })));
-=======
-        const con =  this.databaseService.getConnection();
-        return con.then(async (data) => {
-           // console.log(await data.getRepository(Animal_locations).find())
-           return await data.getRepository(AnimalLocation).find();
-        });
->>>>>>> 728cc541
     }
 
 }
