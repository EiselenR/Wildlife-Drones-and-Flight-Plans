--- conflicted
+++ resolved
@@ -21,17 +21,15 @@
     private readonly poachingCell: PoachingCellWeightService
   ) {}
 
-<<<<<<< HEAD
   /**
    * Trains the model for the animal predictions to be made
    * @param modelName The name under which the model will be saved , this name refers to the animal species 
    */
   
-  async trainModel(modelName): Promise<void> {
-=======
+
   // Model Name is referring to the species
   async trainRegressorModel(modelName): Promise<boolean> {
->>>>>>> 5614c60b
+
     const model = new RegressionModel();
     model.enableLogs(true);
     // AnimalLocationService
@@ -65,17 +63,16 @@
     return true;
   }
 
-<<<<<<< HEAD
+
   /**
    * Makes a prediction to the whereabouts of where an animal may be
    * @param modelName The name under which the model is  saved 
    * @param predictioninput The predicted results to where the animal's location is
    */
-  async predict(modelName, predictioninput): Promise<JSON> {
-=======
+
   // Get a prediction from the model specified
   async predictRegressor(modelName, predictionInput): Promise<JSON> {
->>>>>>> 5614c60b
+
     const tempModel = new RegressionModel();
     const model = await tempModel.loadModel(modelName, this.modelSaving);
     if (model == null) {
