import { Injectable } from '@nestjs/common';
import { Classifier } from './animal-classifier.service';
import { AnimalLocationService } from '../services/animal-location.service';
import { MapCellDataService } from '../services/map-cell-data.service';
import { SpeciesService } from '../services/species.service';
import { AnimalCellWeightService } from '../services/animal-cell-weight.service';
//  Need to fetch the data
//  Need to train the classifier with the data
//  Need to be able to get classification
//  Need to store trained classifier in memory

@Injectable()
export class ClassifierTraining {
    private classifier: any;
    constructor(private readonly animalLocationService: AnimalLocationService, private readonly mapCell: MapCellDataService
        ,       private readonly species: SpeciesService, private readonly animalCell: AnimalCellWeightService) {
    }

    //  Trains the model
    // Fetch data from database then train on that data
    async trainModel(speciesName) {
        //  fetch data by species name
        const data = await this.animalLocationService.getSpeciesLocationTableData(speciesName);
        const speciesID = await this.species.getSpeciesID(speciesName);
        const jsonData = JSON.parse(JSON.stringify(data));
      //  console.log(jsonData);
        const teachingData = [];
        jsonData.forEach(animal => {
            teachingData.push({
                month: parseInt(animal.month),
                time: parseInt(animal.time),
                // temperature: parseInt(animal.temperature),
                distanceToRivers: parseFloat(animal.distanceToRivers),
                distanceToDams: parseFloat(animal.distanceToDams),
                distanceToRoads: parseFloat(animal.distanceToRoads),
                distanceToResidences: parseFloat(animal.distanceToResidences),
                distanceToIntermittentWater: parseFloat(animal.distanceToIntermittentWater),
                altitude: parseFloat(animal.altitude),
                slopiness: parseFloat(animal.slopiness),
            });
        });
        //  Populate classifier with teaching data
        this.classifier = new Classifier(teachingData);
        console.log('Done Training Classifier');
        //  Once classifier is done being taught we need to fetch all map cell data midpoints from the database.
        const result = await this.mapCell.getCellsData();
        const cellData = JSON.parse(JSON.stringify(result));
        const midPointClassification = [];
        const midPointCellID = [];
        const date = new Date();
        const month = date.getMonth() + 1;
<<<<<<< HEAD
=======
       // const time = (currentHours * 60) + currentMinutes;
>>>>>>> 01027ed2
        cellData.forEach(cell => {
            for (let i = 0; i < 12; i++) {
                let time = 120 * i;
                midPointClassification.push(
                {
                      month: month,
                      time: time, // plus 120
                      // temperature: parseInt(animal.temperature),
                      distanceToRivers: parseFloat(cell.distanceToRivers),
                      distanceToDams: parseFloat(cell.distanceToDams),
                      distanceToRoads: parseFloat(cell.distanceToRoads),
                      distanceToResidences: parseFloat(cell.distanceToResidences),
                      distanceToIntermittentWater: parseFloat(cell.distanceToIntermittentWater),
                      altitude: parseFloat(cell.altitude),
                      slopiness: parseFloat(cell.slopiness)
                });
                }
            midPointCellID.push(parseInt(cell.id));
            });
        //  Once all midpoints have been fetched we need we need to get a classification on each midpoint
        const classifications = this.getClassification(midPointClassification, midPointCellID);

        // Find min and max values
        let max = [-Infinity, -Infinity, -Infinity, -Infinity, -Infinity,
            -Infinity, -Infinity, -Infinity, -Infinity, -Infinity, -Infinity,
            -Infinity];
        const min = 0;
        const weightedData = classifications.dataArray;
        weightedData.forEach(element => {
            let weightIndex = 0; // keep track of which max
            // Calculates max per weight (per 2 hours)
            max[weightIndex] = this.compareMax(max[weightIndex++], element.weight0);
            max[weightIndex] = this.compareMax(max[weightIndex++], element.weight120);
            max[weightIndex] = this.compareMax(max[weightIndex++], element.weight240);
            max[weightIndex] = this.compareMax(max[weightIndex++], element.weight360);
            max[weightIndex] = this.compareMax(max[weightIndex++], element.weight480);
            max[weightIndex] = this.compareMax(max[weightIndex++], element.weight600);
            max[weightIndex] = this.compareMax(max[weightIndex++], element.weight720);
            max[weightIndex] = this.compareMax(max[weightIndex++], element.weight840);
            max[weightIndex] = this.compareMax(max[weightIndex++], element.weight960);
            max[weightIndex] = this.compareMax(max[weightIndex++], element.weight1080);
            max[weightIndex] = this.compareMax(max[weightIndex++], element.weight1200);
            max[weightIndex] = this.compareMax(max[weightIndex++], element.weight1320);
            //console.log('maxes ' + max);
        });
        let newMax = [-Infinity, -Infinity, -Infinity, -Infinity, -Infinity,
            -Infinity, -Infinity, -Infinity, -Infinity, -Infinity, -Infinity,
            -Infinity];
        // We need to normalise all the data so we can have percentages
        weightedData.forEach(element => {
            let weightIndex = 0; // keep track of which max
            // assign each weight the normalized value
            element.weight0  = this.normalize(min, max[weightIndex++], element.weight0);
            element.weight120  = this.normalize(min, max[weightIndex++], element.weight120);
            element.weight240  = this.normalize(min, max[weightIndex++], element.weight240);
            element.weight360  = this.normalize(min, max[weightIndex++], element.weight360);
            element.weight480  = this.normalize(min, max[weightIndex++], element.weight480);
            element.weight600  = this.normalize(min, max[weightIndex++], element.weight600);
            element.weight720  = this.normalize(min, max[weightIndex++], element.weight720);
            element.weight840  = this.normalize(min, max[weightIndex++], element.weight840);
            element.weight960  = this.normalize(min, max[weightIndex++], element.weight960);
            element.weight1080  = this.normalize(min, max[weightIndex++], element.weight1080);
            element.weight1200  = this.normalize(min, max[weightIndex++], element.weight1200);
            element.weight1320  = this.normalize(min, max[weightIndex++], element.weight1320);
            weightIndex = 0;
            newMax[weightIndex] = this.compareMax(newMax[weightIndex++], element.weight0);
            newMax[weightIndex] = this.compareMax(newMax[weightIndex++], element.weight120);
            newMax[weightIndex] = this.compareMax(newMax[weightIndex++], element.weight240);
            newMax[weightIndex] = this.compareMax(newMax[weightIndex++], element.weight360);
            newMax[weightIndex] = this.compareMax(newMax[weightIndex++], element.weight480);
            newMax[weightIndex] = this.compareMax(newMax[weightIndex++], element.weight600);
            newMax[weightIndex] = this.compareMax(newMax[weightIndex++], element.weight720);
            newMax[weightIndex] = this.compareMax(newMax[weightIndex++], element.weight840);
            newMax[weightIndex] = this.compareMax(newMax[weightIndex++], element.weight960);
            newMax[weightIndex] = this.compareMax(newMax[weightIndex++], element.weight1080);
            newMax[weightIndex] = this.compareMax(newMax[weightIndex++], element.weight1200);
            newMax[weightIndex] = this.compareMax(newMax[weightIndex++], element.weight1320);
            //console.log('new maxes ' + newMax);
            element.speciesId = speciesID;
        });
        // tslint:disable-next-line:prefer-const
        const toAdd = [];
        newMax.forEach(individualMax => {
            toAdd.push(1 - individualMax);
        });
        //console.log('to add ' + toAdd);
        weightedData.forEach(element => {
            let weightIndex = 0;
            element.weight0 += toAdd[weightIndex++];
            element.weight120 += toAdd[weightIndex++];
            element.weight240 += toAdd[weightIndex++];
            element.weight360 += toAdd[weightIndex++];
            element.weight480 += toAdd[weightIndex++];
            element.weight600 += toAdd[weightIndex++];
            element.weight720 += toAdd[weightIndex++];
            element.weight840 += toAdd[weightIndex++];
            element.weight960 += toAdd[weightIndex++];
            element.weight1080 += toAdd[weightIndex++];
            element.weight1200 += toAdd[weightIndex++];
            element.weight1320 += toAdd[weightIndex++];
            // element.weight0 = 0;
            // element.weight120 = 0;
            // element.weight240 = 0;
            // element.weight360 = 0;
            // element.weight480 = 0;
            // element.weight600 = 0;
            // element.weight720 = 0;
            // element.weight840 = 0;
            // element.weight960 = 0;
            // element.weight1080 = 0;
            // element.weight1200 = 0;
            // element.weight1320 = 0;
        });
        // add all weight to database
        const added = await this.animalCell.addAnimalCellsWeight(weightedData);
        // weightedData.forEach(async animData => {
        //     const added = await this.animalCell.addAnimalCellsWeight(animData);
        //    // return added;
        // });
        return true ;
        // const start = async () => {
        //     await  weightedData.forEach(async animData => {
        //         const added = await this.animalCell.addAnimalCellWeight(animData.cellId,
        //           animData.speciesId, animData.weight0, animData.weight120
        //           , animData.weight240, animData.weight360, animData.weight480
        //           , animData.weight600, animData.weight720, animData.weight840
        //           , animData.weight960, animData.weight1080, animData.weight1200
        //           , animData.weight1320);
        //         // return added;
        //     });
        //     //console.log('Done');
        // };
        // start();
        // return true;
    }
    private normalize(min, max, data) {
        // const delta = max - min;
        // const val = (data - min) / delta;
        // return max - data;
       return 1 - (data / max) ;
    }
    // returns greatest number
    private compareMax(currentMax, value) {
        if (value > currentMax) {
            return value;
        }
        return currentMax;
    }
    // Need to call this method to get a classification
    private getClassification(data, dataID) {
        const dataArray = [];
        let count = 0;
       // let temp = [38694, 38693, 38692];
        let temp = [];
        for (let i = 0; i < 100 ; i++) {
            temp.push(i);
        }
        const total = 38680;
        dataID.forEach((cellID, index) => {
            dataArray.push(
                {
                    cellId: cellID,
                    weight0: this.classifier.getDistance(data[index * 12]),
                    weight120: this.classifier.getDistance(data[index * 12 + 1]),
                    weight240: this.classifier.getDistance(data[index * 12 + 2]),
                    weight360: this.classifier.getDistance(data[index * 12 + 3]),
                    weight480: this.classifier.getDistance(data[index * 12 + 4]),
                    weight600: this.classifier.getDistance(data[index * 12 + 5]),
                    weight720: this.classifier.getDistance(data[index * 12 + 6]),
                    weight840: this.classifier.getDistance(data[index * 12 + 7]),
                    weight960: this.classifier.getDistance(data[index * 12 + 8]),
                    weight1080: this.classifier.getDistance(data[index * 12 + 9]),
                    weight1200: this.classifier.getDistance(data[index * 12 + 10]),
                    weight1320: this.classifier.getDistance(data[index * 12 + 11]),
                }
            );

            count++;
            if (count % 1000 === 0) {
                console.log('cell ' + count + ' of ' + total);
               // break;
            }
        });
        return JSON.parse(
            JSON.stringify({
                dataArray,
            }),
        );
    }
}<|MERGE_RESOLUTION|>--- conflicted
+++ resolved
@@ -49,10 +49,6 @@
         const midPointCellID = [];
         const date = new Date();
         const month = date.getMonth() + 1;
-<<<<<<< HEAD
-=======
-       // const time = (currentHours * 60) + currentMinutes;
->>>>>>> 01027ed2
         cellData.forEach(cell => {
             for (let i = 0; i < 12; i++) {
                 let time = 120 * i;
@@ -74,7 +70,6 @@
             });
         //  Once all midpoints have been fetched we need we need to get a classification on each midpoint
         const classifications = this.getClassification(midPointClassification, midPointCellID);
-
         // Find min and max values
         let max = [-Infinity, -Infinity, -Infinity, -Infinity, -Infinity,
             -Infinity, -Infinity, -Infinity, -Infinity, -Infinity, -Infinity,
@@ -153,18 +148,6 @@
             element.weight1080 += toAdd[weightIndex++];
             element.weight1200 += toAdd[weightIndex++];
             element.weight1320 += toAdd[weightIndex++];
-            // element.weight0 = 0;
-            // element.weight120 = 0;
-            // element.weight240 = 0;
-            // element.weight360 = 0;
-            // element.weight480 = 0;
-            // element.weight600 = 0;
-            // element.weight720 = 0;
-            // element.weight840 = 0;
-            // element.weight960 = 0;
-            // element.weight1080 = 0;
-            // element.weight1200 = 0;
-            // element.weight1320 = 0;
         });
         // add all weight to database
         const added = await this.animalCell.addAnimalCellsWeight(weightedData);
@@ -231,8 +214,8 @@
             );
 
             count++;
-            if (count % 1000 === 0) {
-                console.log('cell ' + count + ' of ' + total);
+            if (count % 100 === 0) {
+                console.log('weight ' + count + ' of ' + total);
                // break;
             }
         });
